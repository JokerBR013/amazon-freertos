/*
 * Amazon FreeRTOS OTA V1.0.4
 * Copyright (C) 2018 Amazon.com, Inc. or its affiliates.  All Rights Reserved.
 *
 * Permission is hereby granted, free of charge, to any person obtaining a copy of
 * this software and associated documentation files (the "Software"), to deal in
 * the Software without restriction, including without limitation the rights to
 * use, copy, modify, merge, publish, distribute, sublicense, and/or sell copies of
 * the Software, and to permit persons to whom the Software is furnished to do so,
 * subject to the following conditions:
 *
 * The above copyright notice and this permission notice shall be included in all
 * copies or substantial portions of the Software.
 *
 * THE SOFTWARE IS PROVIDED "AS IS", WITHOUT WARRANTY OF ANY KIND, EXPRESS OR
 * IMPLIED, INCLUDING BUT NOT LIMITED TO THE WARRANTIES OF MERCHANTABILITY, FITNESS
 * FOR A PARTICULAR PURPOSE AND NONINFRINGEMENT. IN NO EVENT SHALL THE AUTHORS OR
 * COPYRIGHT HOLDERS BE LIABLE FOR ANY CLAIM, DAMAGES OR OTHER LIABILITY, WHETHER
 * IN AN ACTION OF CONTRACT, TORT OR OTHERWISE, ARISING FROM, OUT OF OR IN
 * CONNECTION WITH THE SOFTWARE OR THE USE OR OTHER DEALINGS IN THE SOFTWARE.
 *
 * http://aws.amazon.com/freertos
 * http://www.FreeRTOS.org
 */

#ifndef __AWS_IOT_OTA_INTERFACE__H__
#define __AWS_IOT_OTA_INTERFACE__H__

/* OTA includes. */
#include "aws_iot_ota_agent.h"
#include "aws_iot_ota_agent_internal.h"

/* General Constants. */

<<<<<<< HEAD
#define OTA_DATA_OVER_MQTT
#define OTA_DATA_OVER_HTTP
=======
/* OTA control protocol constants. */
#define OTA_CONTROL_OVER_MQTT  0x00000001 
>>>>>>> e58fc8e9

/* OTA data protocol constants. */
#define OTA_DATA_OVER_MQTT     0x00000001
#define OTA_DATA_OVER_HTTP     0x00000002
#define OTA_DATA_OVER_ALL      ( OTA_DATA_OVER_MQTT | OTA_DATA_OVER_HTTP )


/**
  * @brief Represents the OTA control interface functions.
  *
  * The functions in this structure are used for the control operations
  * during over the air updates like OTA job status updates.
  */
typedef struct
{
	OTA_Err_t ( *prvRequestJob )( const OTA_AgentContext_t * pAgentCtx );
	OTA_Err_t ( *prvUpdateJobStatus )( const OTA_AgentContext_t * pxAgentCtx,
		        OTA_JobStatus_t eStatus,
		        int32_t lReason,
		        int32_t lSubReason );
} OTA_ControlInterface_t;

/**
  * @brief Represents the OTA data interface functions.
  *
  * The functions in this structure are used for the data operations
  * during over the air updates like requesting file blocks.
  */
typedef struct
{
	OTA_Err_t ( *prvInitFileTransfer )( const OTA_AgentContext_t * pAgentCtx );
	OTA_Err_t ( *prvRequestFileBlock )( const OTA_AgentContext_t * pAgentCtx );
	OTA_Err_t ( *prvDecodeFileBlock )( uint8_t* pucMessageBuffer,
		size_t xMessageSize,
		int32_t* plFileId,
		int32_t* plBlockId,
		int32_t* plBlockSize,
		uint8_t** ppucPayload,
		size_t* pxPayloadSize );
	OTA_Err_t( *prvCleanup )( const OTA_AgentContext_t* pAgentCtx );
} OTA_DataInterface_t;

/**
 * @brief Set control interface for OTA operations.
 *
 * This function updates the OTA control operation functions as per the config 
 * options selected.
 *
 * @param[out] pxControlInterface OTA Control interface.
 *
 */
void prvSetControlInterface( OTA_ControlInterface_t * pxControlInterface );

/**
 * @brief Set data interface for OTA operations.
 *
 * This function updates the OTA data operation functions as per the config
 * options selected.
 *
 * @param[out] pxDataInterface OTA data interface.
 *
 */

void prvSetDataInterface(OTA_DataInterface_t * pxDataInterface, const uint8_t * pucProtocol);

#endif<|MERGE_RESOLUTION|>--- conflicted
+++ resolved
@@ -32,13 +32,8 @@
 
 /* General Constants. */
 
-<<<<<<< HEAD
-#define OTA_DATA_OVER_MQTT
-#define OTA_DATA_OVER_HTTP
-=======
 /* OTA control protocol constants. */
-#define OTA_CONTROL_OVER_MQTT  0x00000001 
->>>>>>> e58fc8e9
+#define OTA_CONTROL_OVER_MQTT  0x00000001
 
 /* OTA data protocol constants. */
 #define OTA_DATA_OVER_MQTT     0x00000001
@@ -84,7 +79,7 @@
 /**
  * @brief Set control interface for OTA operations.
  *
- * This function updates the OTA control operation functions as per the config 
+ * This function updates the OTA control operation functions as per the config
  * options selected.
  *
  * @param[out] pxControlInterface OTA Control interface.
