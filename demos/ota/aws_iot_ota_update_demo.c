/*
 * FreeRTOS V202002.00
 * Copyright (C) 2020 Amazon.com, Inc. or its affiliates.  All Rights Reserved.
 *
 * Permission is hereby granted, free of charge, to any person obtaining a copy of
 * this software and associated documentation files (the "Software"), to deal in
 * the Software without restriction, including without limitation the rights to
 * use, copy, modify, merge, publish, distribute, sublicense, and/or sell copies of
 * the Software, and to permit persons to whom the Software is furnished to do so,
 * subject to the following conditions:
 *
 * The above copyright notice and this permission notice shall be included in all
 * copies or substantial portions of the Software.
 *
 * THE SOFTWARE IS PROVIDED "AS IS", WITHOUT WARRANTY OF ANY KIND, EXPRESS OR
 * IMPLIED, INCLUDING BUT NOT LIMITED TO THE WARRANTIES OF MERCHANTABILITY, FITNESS
 * FOR A PARTICULAR PURPOSE AND NONINFRINGEMENT. IN NO EVENT SHALL THE AUTHORS OR
 * COPYRIGHT HOLDERS BE LIABLE FOR ANY CLAIM, DAMAGES OR OTHER LIABILITY, WHETHER
 * IN AN ACTION OF CONTRACT, TORT OR OTHERWISE, ARISING FROM, OUT OF OR IN
 * CONNECTION WITH THE SOFTWARE OR THE USE OR OTHER DEALINGS IN THE SOFTWARE.
 *
 * http://aws.amazon.com/freertos
 * http://www.FreeRTOS.org
 */

/**
 * @file aws_iot_ota_update_demo.c
 * @brief A simple OTA update example.
 *
 * This example initializes the OTA agent to enable OTA updates via the
 * MQTT broker. It simply connects to the MQTT broker with the users
 * credentials and spins in an indefinite loop to allow MQTT messages to be
 * forwarded to the OTA agent for possible processing. The OTA agent does all
 * of the real work; checking to see if the message topic is one destined for
 * the OTA agent. If not, it is simply ignored.
 */

/* The config header is always included first. */
#include "iot_config.h"

/* MQTT include. */
#include "iot_mqtt.h"

/* Platform includes for demo. */
#include "platform/iot_clock.h"

/* Set up logging for this demo. */
#include "iot_demo_logging.h"

/* Required to get the broker address and port. */
#include "aws_clientcredential.h"

/* FreeRTOS OTA agent includes. */
#include "aws_iot_ota_agent.h"

/* Required for demo task stack and priority */
#include "aws_demo_config.h"
#include "aws_application_version.h"

/**
 * @brief Timeout for MQTT connection, if the MQTT connection is not established within
 * this time, the connect function returns #IOT_MQTT_TIMEOUT
 */
#define OTA_DEMO_CONNECTION_TIMEOUT_MS               ( 2000UL )

/**
 * @brief The maximum time interval that is permitted to elapse between the point at
 * which the MQTT client finishes transmitting one control Packet and the point it starts
 * sending the next.In the absence of control packet a PINGREQ  is sent. The broker must
 * disconnect a client that does not send a message or a PINGREQ packet in one and a
 * half times the keep alive interval.
 */
#define OTA_DEMO_KEEP_ALIVE_SECONDS                  ( 120UL )

/**
 * @brief The delay used in the main OTA Demo task loop to periodically output the OTA
 * statistics like number of packets received, dropped, processed and queued per connection.
 */
#define OTA_DEMO_TASK_DELAY                          ( 1UL )

/**
 * @brief The base interval in seconds for retrying network connection.
 */
#define OTA_DEMO_CONN_RETRY_BASE_INTERVAL_SECONDS    ( 4U )

/**
 * @brief The maximum interval in seconds for retrying network connection.
 */
#define OTA_DEMO_CONN_RETRY_MAX_INTERVAL_SECONDS     ( 360U )

/**
 * @brief The longest client identifier that an MQTT server must accept (as defined
 * by the MQTT 3.1.1 spec) is 23 characters. Add 1 to include the length of the NULL
 * terminator.
 */
#define OTA_DEMO_CLIENT_IDENTIFIER_MAX_LENGTH        ( 24 )

/**
 * @brief Handle of the MQTT connection used in this demo.
 */
static IotMqttConnection_t _mqttConnection = IOT_MQTT_CONNECTION_INITIALIZER;

/**
 * @brief Flag used to unset, during disconnection of currently connected network. This will
 * trigger a reconnection from the OTA demo task.
 */
volatile static bool _networkConnected = false;

/**
 * @brief Connection retry interval in seconds.
 */
static int _retryInterval = OTA_DEMO_CONN_RETRY_BASE_INTERVAL_SECONDS;

static const char * _pStateStr[ eOTA_AgentState_All ] =
{
    "Init",
    "Ready",
    "RequestingJob",
    "WaitingForJob",
    "CreatingFile",
    "RequestingFileBlock",
    "WaitingForFileBlock",
    "ClosingFile",
    "Suspended",
    "ShuttingDown",
    "Stopped"
};

/**
 * @brief Initialize the libraries required for OTA demo.
 *
 * @return `EXIT_SUCCESS` if all libraries were successfully initialized;
 * `EXIT_FAILURE` otherwise.
 */
static int _initializeOtaDemo( void )
{
    int status = EXIT_SUCCESS;
    IotMqttError_t mqttInitStatus = IOT_MQTT_SUCCESS;

    /* Initialize the MQTT library.*/
    if( status == EXIT_SUCCESS )
    {
        mqttInitStatus = IotMqtt_Init();

        if( mqttInitStatus != IOT_MQTT_SUCCESS )
        {
            /* Failed to initialize MQTT library.*/
            status = EXIT_FAILURE;
        }
    }

    return status;
}

/**
 * @brief Clean up libraries initialized for OTA demo.
 */
static void _cleanupOtaDemo( void )
{
    /* Cleanup MQTT library.*/
    IotMqtt_Cleanup();
}

/**
 * @brief Delay before retrying network connection up to a maximum interval.
 */
static void _connectionRetryDelay( void )
{
    unsigned int retryIntervalwithJitter = 0;

    if( ( _retryInterval * 2 ) >= OTA_DEMO_CONN_RETRY_MAX_INTERVAL_SECONDS )
    {
        /* Retry interval is already max.*/
        _retryInterval = OTA_DEMO_CONN_RETRY_MAX_INTERVAL_SECONDS;
    }
    else
    {
        /* Double the retry interval time.*/
        _retryInterval *= 2;
    }

    /* Add random jitter upto current retry interval .*/
    retryIntervalwithJitter = _retryInterval + ( rand() % _retryInterval );

    IotLogInfo( "Retrying network connection in %d Secs ", retryIntervalwithJitter );

    /* Delay for the calculated time interval .*/
    IotClock_SleepMs( retryIntervalwithJitter * 1000 );
}

/**
 * @brief Initialize the libraries required for OTA demo.
 *
 * @return `EXIT_SUCCESS` if all libraries were successfully initialized;
 * `EXIT_FAILURE` otherwise.
 */

static void prvNetworkDisconnectCallback( void * param,
                                          IotMqttCallbackParam_t * mqttCallbackParams )
{
    ( void ) param;

    /* Log the reason for MQTT disconnect.*/
    switch( mqttCallbackParams->u.disconnectReason )
    {
        case IOT_MQTT_DISCONNECT_CALLED:
            IotLogInfo( "Mqtt disconnected due to invoking diconnect function.\r\n" );
            break;

        case IOT_MQTT_BAD_PACKET_RECEIVED:
            IotLogInfo( "Mqtt disconnected due to invalid packet received from the network.\r\n" );
            break;

        case IOT_MQTT_KEEP_ALIVE_TIMEOUT:
            IotLogInfo( "Mqtt disconnected due to Keep-alive response not received.\r\n" );
            break;

        default:
            IotLogInfo( "Mqtt disconnected due to unknown reason." );
            break;
    }

    /* Clear the flag for network connection status.*/
    _networkConnected = false;
}

/**
 * @brief Establish a new connection to the MQTT server.
 *
 * @param[in] awsIotMqttMode Specify if this demo is running with the AWS IoT
 * MQTT server. Set this to `false` if using another MQTT server.
 * @param[in] pIdentifier NULL-terminated MQTT client identifier.
 * @param[in] pNetworkServerInfo Passed to the MQTT connect function when
 * establishing the MQTT connection.
 * @param[in] pNetworkCredentialInfo Passed to the MQTT connect function when
 * establishing the MQTT connection.
 * @param[in] pNetworkInterface The network interface to use for this demo.
 * @param[out] pMqttConnection Set to the handle to the new MQTT connection.
 *
 * @return `EXIT_SUCCESS` if the connection is successfully established; `EXIT_FAILURE`
 * otherwise.
 */
static int _establishMqttConnection( bool awsIotMqttMode,
                                     const char * pIdentifier,
                                     void * pNetworkServerInfo,
                                     void * pNetworkCredentialInfo,
                                     const IotNetworkInterface_t * pNetworkInterface,
                                     IotMqttConnection_t * pMqttConnection )
{
    int status = EXIT_SUCCESS;
    IotMqttError_t connectStatus = IOT_MQTT_STATUS_PENDING;
    IotMqttNetworkInfo_t networkInfo = IOT_MQTT_NETWORK_INFO_INITIALIZER;
    IotMqttConnectInfo_t connectInfo = IOT_MQTT_CONNECT_INFO_INITIALIZER;
    IotMqttPublishInfo_t willInfo = IOT_MQTT_PUBLISH_INFO_INITIALIZER;
    char pClientIdentifierBuffer[ OTA_DEMO_CLIENT_IDENTIFIER_MAX_LENGTH ] = { 0 };

    /* Set the members of the network info not set by the initializer. This
     * struct provided information on the transport layer to the MQTT connection. */
    networkInfo.createNetworkConnection = true;
    networkInfo.u.setup.pNetworkServerInfo = pNetworkServerInfo;
    networkInfo.u.setup.pNetworkCredentialInfo = pNetworkCredentialInfo;
    networkInfo.pNetworkInterface = pNetworkInterface;
    networkInfo.disconnectCallback.function = prvNetworkDisconnectCallback;

    #if ( IOT_MQTT_ENABLE_SERIALIZER_OVERRIDES == 1 ) && defined( IOT_DEMO_MQTT_SERIALIZER )
        networkInfo.pMqttSerializer = IOT_DEMO_MQTT_SERIALIZER;
    #endif

    /* Set the members of the connection info not set by the initializer. */
    connectInfo.awsIotMqttMode = awsIotMqttMode;
    connectInfo.cleanSession = true;
    connectInfo.awsIotMqttMode = true;
    connectInfo.keepAliveSeconds = OTA_DEMO_KEEP_ALIVE_SECONDS;
    connectInfo.clientIdentifierLength = ( uint16_t ) strlen( clientcredentialIOT_THING_NAME );
    connectInfo.pClientIdentifier = clientcredentialIOT_THING_NAME;

    /* Establish the MQTT connection. */
    if( status == EXIT_SUCCESS )
    {
        IotLogInfo( "MQTT demo client identifier is %.*s (length %hu).",
                    connectInfo.clientIdentifierLength,
                    connectInfo.pClientIdentifier,
                    connectInfo.clientIdentifierLength );

        connectStatus = IotMqtt_Connect( &networkInfo,
                                         &connectInfo,
                                         OTA_DEMO_CONNECTION_TIMEOUT_MS,
                                         pMqttConnection );

        if( connectStatus != IOT_MQTT_SUCCESS )
        {
            IotLogError( "MQTT CONNECT returned error %s.",
                         IotMqtt_strerror( connectStatus ) );

            status = EXIT_FAILURE;
        }
    }

    return status;
}

/**
 * @brief The OTA agent has completed the update job or it is in
 * self test mode. If it was accepted, we want to activate the new image.
 * This typically means we should reset the device to run the new firmware.
 * If now is not a good time to reset the device, it may be activated later
 * by your user code. If the update was rejected, just return without doing
 * anything and we'll wait for another job. If it reported that we should
 * start test mode, normally we would perform some kind of system checks to
 * make sure our new firmware does the basic things we think it should do
 * but we'll just go ahead and set the image as accepted for demo purposes.
 * The accept function varies depending on your platform. Refer to the OTA
 * PAL implementation for your platform in aws_ota_pal.c to see what it
 * does for you.
 *
 * @param[in] eEvent Specify if this demo is running with the AWS IoT
 * MQTT server. Set this to `false` if using another MQTT server.
 * @return None.
 */
static void App_OTACompleteCallback( OTA_JobEvent_t eEvent )
{
    OTA_Err_t xErr = kOTA_Err_Uninitialized;

<<<<<<< HEAD
=======
    DEFINE_OTA_METHOD_NAME( "App_OTACompleteCallback" );

    /* OTA job is completed. so delete the MQTT and network connection. */
>>>>>>> 76720527
    if( eEvent == eOTA_JobEvent_Activate )
    {
        IotLogInfo( "Received eOTA_JobEvent_Activate callback from OTA Agent.\r\n" );

        /* OTA job is completed. so delete the network connection. */
        if( _mqttConnection != NULL )
        {
            IotMqtt_Disconnect( _mqttConnection, false );
        }

        /* Activate the new firmware image. */
        OTA_ActivateNewImage();

        /* We should never get here as new image activation must reset the device.*/
        IotLogError( "New image activation failed.\r\n" );

        for( ; ; )
        {
        }
    }
    else if( eEvent == eOTA_JobEvent_Fail )
    {
        IotLogInfo( "Received eOTA_JobEvent_Fail callback from OTA Agent.\r\n" );

        /* Nothing special to do. The OTA agent handles it. */
    }
    else if( eEvent == eOTA_JobEvent_StartTest )
    {
        /* This demo just accepts the image since it was a good OTA update and networking
         * and services are all working (or we wouldn't have made it this far). If this
         * were some custom device that wants to test other things before calling it OK,
         * this would be the place to kick off those tests before calling OTA_SetImageState()
         * with the final result of either accepted or rejected. */

        IotLogInfo( "Received eOTA_JobEvent_StartTest callback from OTA Agent.\r\n" );
        xErr = OTA_SetImageState( eOTA_ImageState_Accepted );

        if( xErr != kOTA_Err_None )
        {
            IotLogError( " Error! Failed to set image state as accepted.\r\n" );
        }
    }
}

/**
 * @brief The function that implements the main OTA demo task loop. It first
 * establishes the connection , initializes the OTA Agent, keeps logging
 * OTA statistics and restarts the process if OTA Agent stops.
 *
 * @param[in] awsIotMqttMode Specify if this demo is running with the AWS IoT
 * MQTT server. Set this to `false` if using another MQTT server.
 * @param[in] pIdentifier NULL-terminated MQTT client identifier.
 * @param[in] pNetworkServerInfo Passed to the MQTT connect function when
 * establishing the MQTT connection.
 * @param[in] pNetworkCredentialInfo Passed to the MQTT connect function when
 * establishing the MQTT connection.
 * @param[in] pNetworkInterface The network interface to use for this demo.
 *
 * @return `EXIT_SUCCESS` if the demo completes successfully; `EXIT_FAILURE` otherwise.
 */
void vRunOTAUpdateDemo( bool awsIotMqttMode,
                        const char * pIdentifier,
                        void * pNetworkServerInfo,
                        void * pNetworkCredentialInfo,
                        const IotNetworkInterface_t * pNetworkInterface )
{
    OTA_State_t eState;
    static OTA_ConnectionContext_t xOTAConnectionCtx;

    IotLogInfo( "OTA demo version %u.%u.%u\r\n",
                xAppFirmwareVersion.u.x.ucMajor,
                xAppFirmwareVersion.u.x.ucMinor,
                xAppFirmwareVersion.u.x.usBuild );

    for( ; ; )
    {
        IotLogInfo( "Connecting to broker...\r\n" );

        /* Establish a new MQTT connection. */
        if( _establishMqttConnection( awsIotMqttMode,
                                      pIdentifier,
                                      pNetworkServerInfo,
                                      pNetworkCredentialInfo,
                                      pNetworkInterface,
                                      &_mqttConnection ) == EXIT_SUCCESS )
        {
            /* Update the connection context shared with OTA Agent.*/
            xOTAConnectionCtx.pxNetworkInterface = ( void * ) pNetworkInterface;
            xOTAConnectionCtx.pvNetworkCredentials = pNetworkCredentialInfo;
            xOTAConnectionCtx.pvControlClient = _mqttConnection;

            /* Set the base interval for connection retry.*/
            _retryInterval = OTA_DEMO_CONN_RETRY_BASE_INTERVAL_SECONDS;

            /* Update the connection available flag.*/
            _networkConnected = true;

            /* Check if OTA Agent is suspended and resume.*/
            if( ( eState = OTA_GetAgentState() ) == eOTA_AgentState_Suspended )
            {
                OTA_Resume( &xOTAConnectionCtx );
            }

            /* Initialize the OTA Agent , if it is resuming the OTA statistics will be cleared for new connection.*/
            OTA_AgentInit( ( void * ) ( &xOTAConnectionCtx ),
                           ( const uint8_t * ) ( clientcredentialIOT_THING_NAME ),
                           App_OTACompleteCallback,
                           ( TickType_t ) ~0 );

            while( ( ( eState = OTA_GetAgentState() ) != eOTA_AgentState_Stopped ) && _networkConnected )
            {
                /* Wait forever for OTA traffic but allow other tasks to run and output statistics only once per second. */
                IotClock_SleepMs( OTA_DEMO_TASK_DELAY * 1000 );

                IotLogInfo( "State: %s  Received: %u   Queued: %u   Processed: %u   Dropped: %u\r\n", _pStateStr[ eState ],
                            OTA_GetPacketsReceived(), OTA_GetPacketsQueued(), OTA_GetPacketsProcessed(), OTA_GetPacketsDropped() );
            }

            /* Check if we got network disconnect callback and suspend OTA Agent.*/
            if( _networkConnected == false )
            {
                /* Suspend OTA agent.*/
                if( OTA_Suspend() == kOTA_Err_None )
                {
                    while( ( eState = OTA_GetAgentState() ) != eOTA_AgentState_Suspended )
                    {
                        /* Wait for OTA Agent to process the suspend event. */
                        IotClock_SleepMs( OTA_DEMO_TASK_DELAY * 1000 );
                    }
                }
            }
            else
            {
                /* Try to close the MQTT connection. */
                if( _mqttConnection != NULL )
                {
                    IotMqtt_Disconnect( _mqttConnection, 0 );
                }
            }
        }
        else
        {
            IotLogError( "ERROR:  MQTT_AGENT_Connect() Failed.\r\n" );
        }

        /* After failure to connect or a disconnect, delay for retrying connection. */
        _connectionRetryDelay();
    }
}

/**
 * @brief The function that runs the OTA demo, called by the demo runner.
 *
 * @param[in] awsIotMqttMode Specify if this demo is running with the AWS IoT
 * MQTT server. Set this to `false` if using another MQTT server.
 * @param[in] pIdentifier NULL-terminated MQTT client identifier.
 * @param[in] pNetworkServerInfo Passed to the MQTT connect function when
 * establishing the MQTT connection.
 * @param[in] pNetworkCredentialInfo Passed to the MQTT connect function when
 * establishing the MQTT connection.
 * @param[in] pNetworkInterface The network interface to use for this demo.
 *
 * @return `EXIT_SUCCESS` if the demo completes successfully; `EXIT_FAILURE` otherwise.
 */
int vStartOTAUpdateDemoTask( bool awsIotMqttMode,
                             const char * pIdentifier,
                             void * pNetworkServerInfo,
                             void * pNetworkCredentialInfo,
                             const IotNetworkInterface_t * pNetworkInterface )
{
    /* Return value of this function and the exit status of this program. */
    int status = EXIT_SUCCESS;

    /* Flags for tracking which cleanup functions must be called. */
    bool otademoInitialized = false;

    /* Initialize the libraries required for this demo. */
    status = _initializeOtaDemo();

    if( status == EXIT_SUCCESS )
    {
        otademoInitialized = true;

        /* Start OTA Agent.*/
        vRunOTAUpdateDemo( awsIotMqttMode,
                           pIdentifier,
                           pNetworkServerInfo,
                           pNetworkCredentialInfo,
                           pNetworkInterface );
    }

    /* Clean up libraries if they were initialized. */
    if( otademoInitialized == true )
    {
        _cleanupOtaDemo();
    }

    return status;
}<|MERGE_RESOLUTION|>--- conflicted
+++ resolved
@@ -321,12 +321,9 @@
 {
     OTA_Err_t xErr = kOTA_Err_Uninitialized;
 
-<<<<<<< HEAD
-=======
     DEFINE_OTA_METHOD_NAME( "App_OTACompleteCallback" );
 
     /* OTA job is completed. so delete the MQTT and network connection. */
->>>>>>> 76720527
     if( eEvent == eOTA_JobEvent_Activate )
     {
         IotLogInfo( "Received eOTA_JobEvent_Activate callback from OTA Agent.\r\n" );
