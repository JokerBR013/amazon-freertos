/*
 * Amazon FreeRTOS WIFI AFQP V1.1.4
 * Copyright (C) 2017 Amazon.com, Inc. or its affiliates.  All Rights Reserved.
 *
 * Permission is hereby granted, free of charge, to any person obtaining a copy of
 * this software and associated documentation files (the "Software"), to deal in
 * the Software without restriction, including without limitation the rights to
 * use, copy, modify, merge, publish, distribute, sublicense, and/or sell copies of
 * the Software, and to permit persons to whom the Software is furnished to do so,
 * subject to the following conditions:
 *
 * The above copyright notice and this permission notice shall be included in all
 * copies or substantial portions of the Software.
 *
 * THE SOFTWARE IS PROVIDED "AS IS", WITHOUT WARRANTY OF ANY KIND, EXPRESS OR
 * IMPLIED, INCLUDING BUT NOT LIMITED TO THE WARRANTIES OF MERCHANTABILITY, FITNESS
 * FOR A PARTICULAR PURPOSE AND NONINFRINGEMENT. IN NO EVENT SHALL THE AUTHORS OR
 * COPYRIGHT HOLDERS BE LIABLE FOR ANY CLAIM, DAMAGES OR OTHER LIABILITY, WHETHER
 * IN AN ACTION OF CONTRACT, TORT OR OTHERWISE, ARISING FROM, OUT OF OR IN
 * CONNECTION WITH THE SOFTWARE OR THE USE OR OTHER DEALINGS IN THE SOFTWARE.
 *
 * http://aws.amazon.com/freertos
 * http://www.FreeRTOS.org
 */

/* stdlib includes. */
#include "string.h"
#include "stdio.h"

/* FreeRTOS includes. */
#include "FreeRTOS.h"
#include "task.h"
#include "semphr.h"
#include "event_groups.h"
#include "aws_secure_sockets.h"

/* Unity framework includes. */
#include "unity_fixture.h"

/* Wi-Fi include. */
#include "aws_wifi.h"
#include "aws_clientcredential.h"

/* Testing variable includes. */
#include "aws_test_runner.h"
#include "aws_test_tcp.h"
#include "aws_test_utils.h"
#include "aws_test_wifi_config.h"

/* Testing configurations defintions. */

/* The number of times to retry a WiFi Connect if it fails. */
#define testwifiCONNECTION_RETRY_TIMES    3
/* The initial delay between connection attempts that multiplies with each attempt. */
#define testwifiCONNECTION_RETRY_DELAY    250

/* The number of times to loop in the WiFiConnectionLoop test. */
<<<<<<< HEAD
#define testwifiCONNECTION_LOOP_TIMES    3
=======
#define testwifiCONNECTION_LOOP_TIMES     3
>>>>>>> a79a2bd6

/* The delay in ms between connection and disconnection. This can be configured
 * in aws_test_wifi_config.h for your specific platform. */
#ifndef testwifiCONNECTION_DELAY
    #define testwifiCONNECTION_DELAY    pdMS_TO_TICKS( 2000 )
#endif

/* The maximum number of networks that can be scanned. For your specific
 * platform, this can be configured in aws_test_wifi_config.h. */
#ifndef testwifiMAX_SCAN_NUMBER
    #define testwifiMAX_SCAN_NUMBER    10
#endif

/* WIFI_Ping() test configurations. */
#define testwifiPING_COUNT          3
#define testwifiPING_INTERVAL_MS    10

/* The WIFF_Ping() testing address is currently set to the echo server see
 * aws_test_tcp.h. */
#define testwifiECHO_SERVER_ADDRESS                                              \
    SOCKETS_inet_addr_quick( tcptestECHO_SERVER_ADDR0, tcptestECHO_SERVER_ADDR1, \
                             tcptestECHO_SERVER_ADDR2, tcptestECHO_SERVER_ADDR3 )
#define testwifiPING_ADDRESS                testwifiECHO_SERVER_ADDRESS

/* WIFI_GetHostIP() test configurations. */
#define testwifiTEST_DOMAIN_NAME            "amazon.com" /* Valid domain name. */
#define testwifiTEST_INVALID_DOMAIN_NAME    "invalid"    /* Invalid domain name. */

/* Invalid credentials for WIFI_ConnectAP() tests. Valid credentials used are
 * defined in aws_clientcredentials.h. */
#define testwifiINVALID_WIFI_SSID \
    "invalid ssid"     /* This must be a SSID that does not exist in your range. */
#define testwifiINVALID_WIFI_PASSWORD \
    "invalid password" /* This must be a password that is mismatched from the \
                        * valid AP configured in aws_clientcredentials.h. */
#define testwifiINVALID_WIFI_SECURITY \
    eWiFiSecurityWEP   /* This must be a security type that is mismatched from the \
                        * valid AP configured in aws_clientcredentials.h. */

/* Second set of valid Wi-Fi credentials for testing the connection loop. */
#define testwifiWIFI_SSID        "Guest"
#define testwifiWIFI_PASSWORD    "Dummy"
#define testwifiWIFI_SECURITY    eWiFiSecurityOpen

/* 14 total channels in the 2.4 GHz band. Set to the number of channels
 * available in your region. This can be configured in aws_test_wifi_config.h.
 */
#ifndef testwifiMAX_CHANNEL_NUMBER
    #define testwifiMAX_CHANNEL_NUMBER    14
#endif

/* 6 total bytes in a MAC address. */
#define testwifiMAC_ADDRESS_LENGTH    6

/* Arbitrary maximum number of networks to save for WIFI_NetworkGet(),
 * WIFI_NetworkSet() and WIFI_NetworkAdd() tests. This can be configured in
 * aws_test_wifi_config.h. */
#ifndef testwifiMAX_NETWORK_SAVE_NUMBER
    #define testwifiMAX_NETWORK_SAVE_NUMBER    100
#endif

/* String for round-trip testing. */
#define testwifiROUND_TRIP_TEST_STRING                    "abcd"
/* Arbitrary max length for the round trip string. */
#define testwifiROUND_TRIP_TEST_STRING_MAX_LENGTH         32
/* The amount of times to retry the socket connect in the round trip test. */
#define testwifiROUND_TRIP_TEST_RETRY_CONNECTION_TIMES    6

/* The delay in milliseconds that is multiplied during exponential retires of the socket
 * connection in the round trip test. This is to prevent network congestion. */
#define testwifiROUND_TRIP_TEST_RETRY_DELAY_MS            150

/* Socket receive and send timeouts for the loopback test. These can be
 * configured in aws_test_wifi_config.h*/
#ifndef testwifiLOOPBACK_TEST_SOCKETS_RECEIVE_TIMEOUT
    #define testwifiLOOPBACK_TEST_SOCKETS_RECEIVE_TIMEOUT    10000
#endif
#ifndef testwifiLOOPBACK_TEST_SOCKETS_SEND_TIMEOUT
    #define testwifiLOOPBACK_TEST_SOCKETS_SEND_TIMEOUT       10000
#endif

/* Wi-Fi connection multi-task test parameters. */

/* The number of tasks to create for the multi-task test. */
#define testwifiNUM_TASKS           2

/* The mask used in the task finish event group to signal that all tasks have
 * finished. */
#define testwifiTASK_FINISH_MASK    ( ( 1 << testwifiNUM_TASKS ) - 1 )

/* Task parameters for the Wi-Fi multi-task tests. These can be configured in
 * aws_test_wifi_config.h. */
#ifndef testwifiTASK_STACK_SIZE
    #define testwifiTASK_STACK_SIZE    ( configMINIMAL_STACK_SIZE * 4 )
#endif
#ifndef testwifiTASK_PRIORITY
    #define testwifiTASK_PRIORITY      ( tskIDLE_PRIORITY )
#endif

/* Timeout for all of the tasks to finish the test. This can be configured in
 * aws_test_wifi_config.h. */
#ifndef testwifiMULTITASK_TEST_TIMEOUT
    #define testwifiMULTITASK_TEST_TIMEOUT    pdMS_TO_TICKS( 120000 )
#endif

/* Timeout when one task waits for the other to synchronize with it. This can be
 * configured in aws_test_wifi_config.h. */
#ifndef testwifiTASK_SYNC_TIMEOUT
    #define testwifiTASK_SYNC_TIMEOUT    pdMS_TO_TICKS( 30000 )
#endif

/* The event group used to synchronize the Wi-Fi multi-task tests. */
static EventGroupHandle_t xTaskFinishEventGroupHandle;

/* The event group to synchronize task connection and disconnection in the Wi-Fi
 * multi-task test. */
static EventGroupHandle_t xTaskConnectDisconnectSyncEventGroupHandle;

/* Task status for WiFiSeperateTasksConnectingAndDisconnectingAtOnce test. */
typedef struct
{
    uint16_t usTaskId;
    WIFIReturnCode_t xWiFiStatus;
    char cStatusMsg[ 100 ]; /* A status message associated with the WiFi return code. This is needed until there are more error return codes. */
    TaskHandle_t xTaskHandle;
} testwifiTaskParams_t;

/* Test WIFI_ConfigureAP(). Beware that enabling these tests might affect
 * WIFI_ConnectAP()
 * if in WIFI_ConnectAP() the mode is not switched from SoftAP to Station. */
#define testwifiENABLE_CONFIGURE_AP_TESTS    0

/* Functions that are required to be implemented for AFQP are:
 * - WIFI_On()
 * - WIFI_ConnectAP()
 * - WIFI_Disconnect()
 * - WIFI_Scan() - Microchip did not implement
 * - WIFI_GetIP()
 * - WIFI_GetMAC()
 * - WIFI_GetHostIP()
 */

/* Custom WIFI Test asserts. */
#define TEST_WIFI_ASSERT_REQUIRED_API( condition, result )             \
    if( result == eWiFiNotSupported ) {                                \
        TEST_FAIL_MESSAGE( "Required Wi-Fi API is not implemented." ); \
    }                                                                  \
    else {                                                             \
        TEST_ASSERT( condition );                                      \
    }

#define TEST_WIFI_ASSERT_REQUIRED_API_MSG( condition, result, message ) \
    if( result == eWiFiNotSupported ) {                                 \
        TEST_FAIL_MESSAGE( "Required Wi-Fi API is not implemented." );  \
    }                                                                   \
    else {                                                              \
        TEST_ASSERT_MESSAGE( condition, message );                      \
    }

#define TEST_WIFI_ASSERT_OPTIONAL_API( condition, result ) \
    if( result == eWiFiNotSupported ) {                    \
        TEST_ASSERT( 1 );                                  \
    }                                                      \
    else {                                                 \
        TEST_ASSERT( condition );                          \
    }

#define TEST_WIFI_ASSERT_OPTIONAL_API_MSG( condition, result, message ) \
    if( result == eWiFiNotSupported ) {                                 \
        TEST_ASSERT( 1 );                                               \
    }                                                                   \
    else {                                                              \
        TEST_ASSERT_MESSAGE( condition, message );                      \
    }

/* Helper functions. */

/* Set the network parameters for this aws_clientcredential.h defined
 * parameters. */
static inline void prvSetClientNetworkParameters( WIFINetworkParams_t * pxClientNetworkParams )
{
    pxClientNetworkParams->pcSSID = clientcredentialWIFI_SSID;
    pxClientNetworkParams->ucSSIDLength = sizeof( clientcredentialWIFI_SSID );
    pxClientNetworkParams->pcPassword = clientcredentialWIFI_PASSWORD;
    pxClientNetworkParams->ucPasswordLength =
        sizeof( clientcredentialWIFI_PASSWORD );
    pxClientNetworkParams->xSecurity = clientcredentialWIFI_SECURITY;
}

/* Set network parameters for this test's defined parameters. */
static inline void prvSetTestNetworkParameters( WIFINetworkParams_t * pxTestNetworkParams )
{
    pxTestNetworkParams->pcSSID = testwifiWIFI_SSID;
    pxTestNetworkParams->ucSSIDLength = sizeof( testwifiWIFI_SSID );
    pxTestNetworkParams->pcPassword = testwifiWIFI_PASSWORD;
    pxTestNetworkParams->ucPasswordLength = sizeof( testwifiWIFI_PASSWORD );
    pxTestNetworkParams->xSecurity = testwifiWIFI_SECURITY;
}

/* Set the SoftAP network parameters for WIFI_ConfigureAP() test. */
static inline void prvSetSoftAPNetworkParameters( WIFINetworkParams_t * pxSoftAPNetworkParams )
{
    pxSoftAPNetworkParams->pcSSID = wificonfigACCESS_POINT_SSID_PREFIX;
    pxSoftAPNetworkParams->ucSSIDLength =
        sizeof( wificonfigACCESS_POINT_SSID_PREFIX );
    pxSoftAPNetworkParams->pcPassword = wificonfigACCESS_POINT_PASSKEY;
    pxSoftAPNetworkParams->ucPasswordLength =
        sizeof( wificonfigACCESS_POINT_PASSKEY );
    pxSoftAPNetworkParams->xSecurity = wificonfigACCESS_POINT_SECURITY;
    pxSoftAPNetworkParams->cChannel = wificonfigACCESS_POINT_CHANNEL;
}

/* Set the network profile for WIFI_NetworkGet() and WIFI_NetworkAdd() tests. */
static inline void prvSetNetworkProfile( WIFINetworkProfile_t * pxNetworkProfile )
{
    pxNetworkProfile->ucSSIDLength = sizeof( clientcredentialWIFI_SSID );
    strncpy( pxNetworkProfile->cSSID, clientcredentialWIFI_SSID,
             pxNetworkProfile->ucSSIDLength );
    pxNetworkProfile->ucPasswordLength = sizeof( clientcredentialWIFI_PASSWORD );
    strncpy( pxNetworkProfile->cPassword, clientcredentialWIFI_PASSWORD,
             pxNetworkProfile->ucPasswordLength );
    pxNetworkProfile->xSecurity = clientcredentialWIFI_SECURITY;
}

/**
 * @brief Connect to the Wi-Fi access point and verify sucecss.
 */
static BaseType_t prvConnectAPTest( void )
{
    WIFIReturnCode_t xWiFiStatus;
    WIFINetworkParams_t xNetworkParams = { 0 };
    BaseType_t xResult = pdPASS;
    uint32_t ulInitialRetryPeriodMs = testwifiCONNECTION_RETRY_DELAY;
    BaseType_t xMaxRetries = testwifiCONNECTION_RETRY_TIMES;

    prvSetClientNetworkParameters( &xNetworkParams );

    RETRY_EXPONENTIAL( xWiFiStatus = WIFI_ConnectAP( &xNetworkParams ),
                       eWiFiSuccess, ulInitialRetryPeriodMs, xMaxRetries );

    if( eWiFiSuccess != xWiFiStatus )
    {
        configPRINTF( ( "Could not connect to the access point.\r\n" ) );
        xResult = pdFAIL;
    }

    if( eWiFiSuccess == xWiFiStatus )
    {
        vTaskDelay( testwifiCONNECTION_DELAY );

        if( pdTRUE != WIFI_IsConnected() )
        {
            configPRINTF( ( "Wi-Fi is not connected.\r\n" ) );
            xResult = pdFAIL;
        }
    }

    return xResult;
}

/**
 * @brief Send and receive a string to/from the Echo server defined in
 * aws_test_tcp.h.
 */
static BaseType_t prvRoundTripTest( void )
{
    Socket_t xSocket;
    SocketsSockaddr_t xEchoServerSockaddr;
    BaseType_t xNumBytesSentTotal = 0;
    BaseType_t xNumBytesSent = 0;
    BaseType_t xNumBytesRecvTotal = 0;
    BaseType_t xNumBytesRecv = 0;
    BaseType_t xSocketResult;
    TickType_t xTimeOnEnteringShutdown;
    char * pcRoundTripTestString = testwifiROUND_TRIP_TEST_STRING;
    size_t xRoundTripTestStringLength = sizeof( testwifiROUND_TRIP_TEST_STRING );
    char cRecvBuffer[ testwifiROUND_TRIP_TEST_STRING_MAX_LENGTH + 1 ];
    BaseType_t xResult = pdPASS;
    TickType_t xRxTimeOut =
        pdMS_TO_TICKS( testwifiLOOPBACK_TEST_SOCKETS_RECEIVE_TIMEOUT );
    TickType_t xTxTimeOut =
        pdMS_TO_TICKS( testwifiLOOPBACK_TEST_SOCKETS_SEND_TIMEOUT );
    uint32_t ulInitialRetryPeriodMs = testwifiROUND_TRIP_TEST_RETRY_DELAY_MS;
    BaseType_t xMaxRetries = testwifiROUND_TRIP_TEST_RETRY_CONNECTION_TIMES;

    configPRINTF(
        ( "%s:%d %s\r\n", __FILENAME__, __LINE__, "Starting round trip test." ) );

    /* Make socket. */
    xSocket =
        SOCKETS_Socket( SOCKETS_AF_INET, SOCKETS_SOCK_STREAM, SOCKETS_IPPROTO_TCP );

    if( xSocket == SOCKETS_INVALID_SOCKET )
    {
        xResult = pdFAIL;
        configPRINTF( ( "%s:%d %s\r\n", __FILENAME__, __LINE__,
                        "Error creating the socket." ) );
    }
    else
    {
        xSocketResult = SOCKETS_SetSockOpt(
            xSocket, 0, SOCKETS_SO_RCVTIMEO, &xRxTimeOut, sizeof( xRxTimeOut ) );

        if( xSocketResult != SOCKETS_ERROR_NONE )
        {
            xResult = pdFAIL;
            configPRINTF( ( "%s:%d %s %d\r\n", __FILENAME__, __LINE__,
                            "Failed to set the socket receive timeout.",
                            xSocketResult ) );
        }

        xSocketResult = SOCKETS_SetSockOpt(
            xSocket, 0, SOCKETS_SO_SNDTIMEO, &xTxTimeOut, sizeof( xTxTimeOut ) );

        if( xSocketResult != SOCKETS_ERROR_NONE )
        {
            xResult = pdFAIL;
            configPRINTF( ( "%s:%d %s %d\r\n", __FILENAME__, __LINE__,
                            "Failed to set the socket send timeout.",
                            xSocketResult ) );
        }
    }

    if( xResult == pdPASS )
    {
        /* Connect the socket to the echo server. If the Wi-Fi is not connected we
         * may fail here. */
        xEchoServerSockaddr.ulAddress = testwifiECHO_SERVER_ADDRESS;
        xEchoServerSockaddr.usPort = SOCKETS_htons( tcptestECHO_PORT );
        xEchoServerSockaddr.ucLength = sizeof( SocketsSockaddr_t );
        xEchoServerSockaddr.ucSocketDomain = SOCKETS_AF_INET;

        RETRY_EXPONENTIAL( xSocketResult = SOCKETS_Connect( xSocket, &xEchoServerSockaddr,
                                                            sizeof( xEchoServerSockaddr ) ),
                           SOCKETS_ERROR_NONE,
                           ulInitialRetryPeriodMs,
                           xMaxRetries );

        if( xSocketResult != SOCKETS_ERROR_NONE )
        {
            xResult = pdFAIL;
            configPRINTF( ( "%s:%d %s %d\r\n", __FILENAME__, __LINE__,
                            "Error connecting on the socket.",
                            xSocketResult ) );
        }
    }

    if( xResult == pdPASS )
    {
        /* Send the data. */
        while( ( size_t ) xNumBytesSentTotal < xRoundTripTestStringLength )
        {
            xNumBytesSent =
                SOCKETS_Send( xSocket, &pcRoundTripTestString[ xNumBytesSentTotal ],
                              xRoundTripTestStringLength - xNumBytesSentTotal, 0 );

            if( xNumBytesSent <= 0 )
            {
                xResult = pdFAIL;
                configPRINTF( ( "%s:%d %s %d\r\n", __FILENAME__, __LINE__,
                                "Error in SOCKETS_Send.  Return value:", xNumBytesSent ) );
                break;
            }
            else
            {
                xNumBytesSentTotal += xNumBytesSent;
            }
        }
    }

    if( xResult == pdPASS )
    {
        /* Clear the receive buffer. */
        memset( cRecvBuffer, 0, sizeof( cRecvBuffer ) );

        /* Receive the data. */
        while( ( size_t ) xNumBytesRecvTotal < xRoundTripTestStringLength )
        {
            xNumBytesRecv =
                SOCKETS_Recv( xSocket, &cRecvBuffer[ xNumBytesRecvTotal ],
                              xRoundTripTestStringLength - xNumBytesRecvTotal, 0 );

            if( xNumBytesRecv == 0 )
            {
                xResult = pdFAIL;
                configPRINTF( ( "%s:%d %s\r\n", __FILENAME__, __LINE__,
                                "Timed out receiving from echo server" ) );
                break;
            }
            else if( xNumBytesRecv < 0 )
            {
                xResult = pdFAIL;
                configPRINTF( ( "%s:%d %s %d\r\n", __FILENAME__, __LINE__,
                                "Error while receiving from echo server:",
                                xNumBytesRecv ) );
                break;
            }
            else
            {
                xNumBytesRecvTotal += xNumBytesRecv;
            }
        }

        if( ( size_t ) xNumBytesRecvTotal != xRoundTripTestStringLength )
        {
            xResult = pdFAIL;
            configPRINTF(
                ( "Mismatch in rx and tx; bytes sent: %d, bytes received: %d.\r\n",
                  xRoundTripTestStringLength, xNumBytesRecvTotal ) );
            configPRINTF( ( "String sent: %s, String received: %s\r\n",
                            pcRoundTripTestString, cRecvBuffer ) );
        }

        cRecvBuffer[ xRoundTripTestStringLength ] = '\0';
    }

    if( xResult == pdPASS )
    {
        /* Compare the received string with the test string. */
        if( strncmp( cRecvBuffer, pcRoundTripTestString,
                     xRoundTripTestStringLength ) != 0 )
        {
            xResult = pdFAIL;
            configPRINTF( ( "Test String: %s, Received String: %s\r\n",
                            testwifiROUND_TRIP_TEST_STRING, cRecvBuffer ) );
        }
    }

    if( xSocket != SOCKETS_INVALID_SOCKET )
    {
        /* Finished using the connected socket, initiate a graceful close:
         * FIN, FIN+ACK, ACK. */
        xSocketResult = SOCKETS_Shutdown( xSocket, SOCKETS_SHUT_RDWR );

        /* Expect SOCKETS_Recv() to return an error once the shutdown is
         * complete. */
        xTimeOnEnteringShutdown = xTaskGetTickCount();

        do
        {
            xNumBytesRecv =
                SOCKETS_Recv( xSocket,               /* The socket being received from. */
                              cRecvBuffer,           /* The buffer into which the received data
                                                      * will be written. */
                              sizeof( cRecvBuffer ), /* The size of the buffer provided
                                                      * to receive the data. */
                              0 );

            if( xNumBytesRecv < 0 )
            {
                break;
            }

            /* Wait for shutdown to complete.  If a receive block time is used then
             * this delay will not be necessary as FreeRTOS_recv() will place the RTOS
             * task into the Blocked state anyway. */
            vTaskDelay( 250 );
        } while( ( xTaskGetTickCount() - xTimeOnEnteringShutdown ) < xRxTimeOut );

        if( xSocketResult != SOCKETS_ERROR_NONE )
        {
            /* The loop back succeeded, which shows connectivity, so failing to
             * close the socket does not indicate failure. */
            configPRINTF( ( "%s:%d %s %d\r\n", __FILENAME__, __LINE__,
                            "Failed to shutdown the socket:",
                            ( int ) xSocketResult ) );
        }

        /* Close the socket. */
        xSocketResult = SOCKETS_Close( xSocket );

        if( SOCKETS_ERROR_NONE != xSocketResult )
        {
            /* The loop back succeeded, which shows connectivity, so failing to
             * close the socket does not indicate failure. */
            configPRINTF( ( "%s:%d %s %d\r\n", __FILENAME__, __LINE__,
                            "Failed to close the socket:",
                            ( int ) xSocketResult ) );
        }
    }

    configPRINTF( ( "%s:%d %s %d\r\n", __FILENAME__, __LINE__,
                    "Exiting round trip test with status:", xResult ) );
    return xResult;
}

/*-----------------------------------------------------------*/

static void prvFinishWiFiTesting( void )
{
    /* Disconnect first. */
    WIFI_Disconnect();

    /* Wait for disconnection. */
    vTaskDelay( testwifiCONNECTION_DELAY );

    /* Turn off the Wi-Fi. */
    WIFI_Off();

    /* Turn on the Wi-Fi. */
    WIFI_On();

    /* Turn on the Wi-Fi. */
    if( prvConnectAPTest() != pdPASS )
    {
        configPRINTF( ( "Could not reconnect the Wi-Fi following testing.\r\n" ) );
    }
    else
    {
        configPRINTF( ( "Wi-Fi reconnected following tests finished. \r\n" ) );
    }
}

/* Unity TEST initializations. */
TEST_GROUP( Full_WiFi );

TEST_SETUP( Full_WiFi )
{
    int32_t lI = 0;
    int8_t cScanSize = 10;
    WIFIReturnCode_t xWiFiStatus;
    WIFIScanResult_t xScanResults[ 10 ] = { 0 };

    /* Disconnect first before running any Wi-Fi test. */
    xWiFiStatus = WIFI_Disconnect();
    TEST_ASSERT_EQUAL_INT( eWiFiSuccess, xWiFiStatus );

    xWiFiStatus = WIFI_Scan( xScanResults, cScanSize );

    TEST_ASSERT_EQUAL_INT( eWiFiSuccess, xWiFiStatus );

    configPRINTF(
        ( "WiFi Networks and strength: \r\n" ) );

    for( lI = 0; lI < cScanSize; lI++ )
    {
        configPRINTF( ( "    %s: %d\r\n",
                        xScanResults[ lI ].cSSID, xScanResults[ lI ].cRSSI ) );
    }

    configPRINTF(
        ( "End of WiFi Networks\r\n" ) );

    vTaskDelay( testwifiCONNECTION_DELAY );
}

TEST_TEAR_DOWN( Full_WiFi )
{
}

TEST_GROUP_RUNNER( Full_WiFi )
{
    /* Happy path tests. */
    RUN_TEST_CASE( Full_WiFi, AFQP_WiFiOnOff );
    RUN_TEST_CASE( Full_WiFi, AFQP_WiFiMode );
    RUN_TEST_CASE( Full_WiFi, AFQP_WiFiConnectionLoop );
    RUN_TEST_CASE( Full_WiFi, AFQP_WiFiNetworkAddGetDelete );
    RUN_TEST_CASE( Full_WiFi, AFQP_WiFiPowerManagementMode )
    RUN_TEST_CASE( Full_WiFi, AFQP_WiFiGetIP );
    RUN_TEST_CASE( Full_WiFi, AFQP_WiFiGetMAC );
    RUN_TEST_CASE( Full_WiFi, AFQP_WiFiGetHostIP );
    RUN_TEST_CASE( Full_WiFi, AFQP_WiFiScan );
    RUN_TEST_CASE( Full_WiFi, AFQP_WiFiReset );
    RUN_TEST_CASE( Full_WiFi, AFQP_WiFiPing );
    RUN_TEST_CASE( Full_WiFi, AFQP_WiFiIsConnected );
    RUN_TEST_CASE( Full_WiFi, AFQP_WiFiConnectMultipleAP );
    RUN_TEST_CASE( Full_WiFi,
                   AFQP_WiFiSeperateTasksConnectingAndDisconnectingAtOnce );
    RUN_TEST_CASE( Full_WiFi, AFQP_WiFiOnOffLoop );

    /* Null parameter tests. */
    RUN_TEST_CASE( Full_WiFi, AFQP_WIFI_GetMode_NullParameters );
    RUN_TEST_CASE( Full_WiFi, AFQP_WIFI_GetIP_NullParameters );
    RUN_TEST_CASE( Full_WiFi, AFQP_WIFI_GetMAC_NullParameters );
    RUN_TEST_CASE( Full_WiFi, AFQP_WIFI_GetHostIP_NullParameters );
    RUN_TEST_CASE( Full_WiFi, AFQP_WIFI_Scan_NullParameters );
    RUN_TEST_CASE( Full_WiFi, AFQP_WIFI_NetworkAdd_NullParameters );
    RUN_TEST_CASE( Full_WiFi, AFQP_WIFI_NetworkGet_NullParameters );
    RUN_TEST_CASE( Full_WiFi, AFQP_WIFI_SetPMMode_NullParameters );
    RUN_TEST_CASE( Full_WiFi, AFQP_WIFI_GetPMMode_NullParameters );
    RUN_TEST_CASE( Full_WiFi, AFQP_WIFI_Ping_NullParameters );
    RUN_TEST_CASE( Full_WiFi, AFQP_WIFI_ConnectAP_NullParameters );

    /* Invalid parameters tests. */
    RUN_TEST_CASE( Full_WiFi, AFQP_WIFI_SetMode_InvalidMode );
    RUN_TEST_CASE( Full_WiFi, AFQP_WIFI_GetHostIP_InvalidDomainName );
    RUN_TEST_CASE( Full_WiFi, AFQP_WIFI_GetHostIP_DomainNameLengthExceeded );
    RUN_TEST_CASE( Full_WiFi, AFQP_WIFI_NetworkDelete_DeleteNonExistingNetwork );
    RUN_TEST_CASE( Full_WiFi, AFQP_WIFI_NetworkGetNonExistingNetwork );
    RUN_TEST_CASE( Full_WiFi, AFQP_WIFI_SetPMMode_InvalidPMMode );
    RUN_TEST_CASE( Full_WiFi, AFQP_WIFI_Ping_ZeroParameters );
    RUN_TEST_CASE( Full_WiFi, AFQP_WIFI_ConnectAP_InvalidSSID );
    RUN_TEST_CASE( Full_WiFi, AFQP_WIFI_ConnectAP_InvalidPassword );
    RUN_TEST_CASE( Full_WiFi, AFQP_WIFI_ConnectAP_InvalidSecurityTypes );
    RUN_TEST_CASE( Full_WiFi, AFQP_WIFI_ConnectAP_MaxSSIDLengthExceeded );
    RUN_TEST_CASE( Full_WiFi, AFQP_WIFI_ConnectAP_MaxPasswordLengthExceeded );
    RUN_TEST_CASE( Full_WiFi, AFQP_WIFI_ConnectAP_ZeroLengthSSID );
    RUN_TEST_CASE( Full_WiFi, AFQP_WIFI_ConnectAP_ZeroLengthPassword );

    /* Stability tests. */
    RUN_TEST_CASE( Full_WiFi, AFQP_WIFI_ConnectAP_PasswordLengthLess );
    RUN_TEST_CASE( Full_WiFi, AFQP_WIFI_Scan_ZeroScanNumber );
    RUN_TEST_CASE( Full_WiFi, AFQP_WIFI_NetworkGet_GetManyNetworks );
    RUN_TEST_CASE( Full_WiFi, AFQP_WIFI_NetworkAdd_AddManyNetworks );
    RUN_TEST_CASE( Full_WiFi, AFQP_WIFI_NetworkDelete_DeleteManyNetworks );
    RUN_TEST_CASE( Full_WiFi, AFQP_WIFI_ConnectAP_ConnectAllChannels );

    #if ( testwifiENABLE_CONFIGURE_AP_TESTS == 1 )
        RUN_TEST_CASE( Full_WiFi, AFQP_WiFiConfigureAP );
        RUN_TEST_CASE( Full_WiFi, AFQP_WIFI_ConfigureAP_NullParameters );
        RUN_TEST_CASE( Full_WiFi, AFQP_WIFI_ConfigureAP_InvalidSecurityType );
        RUN_TEST_CASE( Full_WiFi, AFQP_WIFI_ConfigureAP_NullParameters );
        RUN_TEST_CASE( Full_WiFi, AFQP_WIFI_ConfigureAP_MaxSSIDLengthExceeded );
        RUN_TEST_CASE( Full_WiFi, AFQP_WIFI_ConfigureAP_MaxPasswordLengthExceeded );
        RUN_TEST_CASE( Full_WiFi, AFQP_WIFI_ConfigureAP_ZeroLengthSSID );
        RUN_TEST_CASE( Full_WiFi, AFQP_WIFI_ConfigureAP_ZeroLengthPassword );
        RUN_TEST_CASE( Full_WiFi, AFQP_WIFI_ConfigureAP_ConfigureAllChannels );
    #endif

    prvFinishWiFiTesting();
}

/**
 * @brief Turn the Wi-Fi off then on in a loop and verify success. The Wi-Fi
 * should be ON after this test is finished.
 */
TEST( Full_WiFi, AFQP_WiFiOnOffLoop )
{
    char cBuffer[ 256 ];
    int16_t sBufferLength = 256;
    uint32_t ulIndex;
    WIFIReturnCode_t xWiFiStatus;

    if( TEST_PROTECT() )
    {
        for( ulIndex = 0; ulIndex < testwifiCONNECTION_LOOP_TIMES; ++ulIndex )
        {
            xWiFiStatus = WIFI_Off();
            snprintf( cBuffer, sBufferLength,
                      "Failed WIFI_Off() in iteration %lu", ( long unsigned int ) ulIndex );
            TEST_WIFI_ASSERT_OPTIONAL_API_MSG(
                eWiFiSuccess == xWiFiStatus, xWiFiStatus, cBuffer );

            xWiFiStatus = WIFI_On();
            snprintf( cBuffer, sBufferLength, "Failed WIFI_On() in iteration %lu",
                      ( long unsigned int ) ulIndex );
            TEST_WIFI_ASSERT_REQUIRED_API_MSG(
                eWiFiSuccess == xWiFiStatus, xWiFiStatus, cBuffer );
        }
    }
    else
    {
        TEST_FAIL();
    }
}

/**
 * @brief A single happy path case of turning the Wi-Fi off, on, then connecting
 * to the AP and disconnecting. Verify API results.
 */
TEST( Full_WiFi, AFQP_WiFiOnOff )
{
    WIFINetworkParams_t xNetworkParams = { 0 };
    WIFIReturnCode_t xWiFiStatus;

    prvSetClientNetworkParameters( &xNetworkParams );

    if( TEST_PROTECT() )
    {
        xWiFiStatus = WIFI_Off();
        TEST_WIFI_ASSERT_OPTIONAL_API( eWiFiSuccess == xWiFiStatus, xWiFiStatus );

        if( eWiFiSuccess == xWiFiStatus )
        {
            xWiFiStatus = WIFI_On();
            TEST_WIFI_ASSERT_REQUIRED_API( eWiFiSuccess == xWiFiStatus, xWiFiStatus );

            xWiFiStatus = WIFI_ConnectAP( &xNetworkParams );
            TEST_WIFI_ASSERT_REQUIRED_API( eWiFiSuccess == xWiFiStatus, xWiFiStatus );

            vTaskDelay( testwifiCONNECTION_DELAY );

            xWiFiStatus = WIFI_Disconnect();
            TEST_WIFI_ASSERT_REQUIRED_API( eWiFiSuccess == xWiFiStatus, xWiFiStatus );
        }
    }
    else
    {
        TEST_FAIL();
    }
}

/**
 * @brief Call WIFI_GetMode() and WIFI_SetMode() with each of the available
 * Wi-Fi modes; verify the API return status.
 */
TEST( Full_WiFi, AFQP_WiFiMode )
{
    WIFIDeviceMode_t xWiFiDeviceMode;
    WIFIReturnCode_t xWiFiStatus;

    /* Valid Modes
     * ----------------------------------------------------------------- */

    if( TEST_PROTECT() )
    {
        xWiFiStatus = WIFI_GetMode( &xWiFiDeviceMode );
        TEST_WIFI_ASSERT_OPTIONAL_API( eWiFiSuccess == xWiFiStatus, xWiFiStatus );

        xWiFiStatus = WIFI_SetMode( eWiFiModeAP );
        TEST_WIFI_ASSERT_OPTIONAL_API( eWiFiSuccess == xWiFiStatus, xWiFiStatus );

        xWiFiStatus = WIFI_SetMode( eWiFiModeP2P );
        TEST_WIFI_ASSERT_OPTIONAL_API( eWiFiSuccess == xWiFiStatus, xWiFiStatus );

        xWiFiStatus = WIFI_SetMode( eWiFiModeStation );
        TEST_WIFI_ASSERT_OPTIONAL_API( eWiFiSuccess == xWiFiStatus, xWiFiStatus );

        xWiFiStatus = WIFI_SetMode( xWiFiDeviceMode );
        TEST_WIFI_ASSERT_OPTIONAL_API( eWiFiSuccess == xWiFiStatus, xWiFiStatus );
    }
    else
    {
        TEST_FAIL();
    }
}

/**
 * @brief Call WIFI_GetMode() with Null parameterrs and verify failure.
 */
TEST( Full_WiFi, AFQP_WIFI_GetMode_NullParameters )
{
    WIFIReturnCode_t xWiFiStatus;

    if( TEST_PROTECT() )
    {
        xWiFiStatus = WIFI_GetMode( NULL );
        TEST_WIFI_ASSERT_OPTIONAL_API( xWiFiStatus != eWiFiSuccess, xWiFiStatus );
    }
}

/**
 * @brief Call WIFI_SetMode() with an invalid mode and verify failure.
 */
TEST( Full_WiFi, AFQP_WIFI_SetMode_InvalidMode )
{
    WIFIReturnCode_t xWiFiStatus;

    if( TEST_PROTECT() )
    {
        xWiFiStatus = WIFI_SetMode( eWiFiModeNotSupported );
        TEST_WIFI_ASSERT_OPTIONAL_API( xWiFiStatus != eWiFiSuccess, xWiFiStatus );
    }
}

/**
 * @brief Connect and disconnect the wireless AP testwifiCONNECTION_LOOP_TIMES
 * and verify the return status each time.
 */
TEST( Full_WiFi, AFQP_WiFiConnectionLoop )
{
    WIFINetworkParams_t xNetworkParams = { 0 };
    WIFIReturnCode_t xWiFiStatus;
    int16_t sConnectLoop;

    xNetworkParams.pcSSID = clientcredentialWIFI_SSID;
    xNetworkParams.ucSSIDLength = sizeof( clientcredentialWIFI_SSID );
    xNetworkParams.pcPassword = clientcredentialWIFI_PASSWORD;
    xNetworkParams.ucPasswordLength = sizeof( clientcredentialWIFI_PASSWORD );
    xNetworkParams.xSecurity = clientcredentialWIFI_SECURITY;

    /* Try connect and disconnect several times. Reconnect after the test. */
    if( TEST_PROTECT() )
    {
        for( sConnectLoop = 0; sConnectLoop < testwifiCONNECTION_LOOP_TIMES;
             ++sConnectLoop )
        {
            xWiFiStatus = WIFI_ConnectAP( &xNetworkParams );
            TEST_WIFI_ASSERT_REQUIRED_API( eWiFiSuccess == xWiFiStatus, xWiFiStatus );

            vTaskDelay( testwifiCONNECTION_DELAY );

            TEST_ASSERT( prvRoundTripTest() == pdPASS );

            xWiFiStatus = WIFI_Disconnect();
            TEST_WIFI_ASSERT_REQUIRED_API( eWiFiSuccess == xWiFiStatus, xWiFiStatus );

            vTaskDelay( testwifiCONNECTION_DELAY );
        }

        xWiFiStatus = WIFI_ConnectAP( &xNetworkParams );
        TEST_WIFI_ASSERT_REQUIRED_API( eWiFiSuccess == xWiFiStatus, xWiFiStatus );
    }
    else
    {
        TEST_FAIL();
    }
}

/**
 * @brief Exercise WIFI_GetIP() and verify the return status.
 */
TEST( Full_WiFi, AFQP_WiFiGetIP )
{
    uint8_t ucIPAddr[ 4 ];
    WIFIReturnCode_t xWiFiStatus;

    memset( ucIPAddr, 0, sizeof( ucIPAddr ) );

    /* Connect to the AP. */
    TEST_ASSERT( prvConnectAPTest() == pdPASS );

    if( TEST_PROTECT() )
    {
        /* Acquire the IP address. */
        xWiFiStatus = WIFI_GetIP( ucIPAddr );

        TEST_WIFI_ASSERT_REQUIRED_API( eWiFiSuccess == xWiFiStatus, xWiFiStatus );

        /* Assert that the IP address is found. */
        TEST_ASSERT( *( ( uint32_t * ) ucIPAddr ) != 0 );
    }
    else
    {
        TEST_FAIL();
    }
}

/**
 * @brief Call WIFI_GetIP() with NULL parameters and verify failure.
 */
TEST( Full_WiFi, AFQP_WIFI_GetIP_NullParameters )
{
    WIFIReturnCode_t xWiFiStatus;

    TEST_ASSERT( prvConnectAPTest() == pdPASS );

    if( TEST_PROTECT() )
    {
        xWiFiStatus = WIFI_GetIP( NULL );

        TEST_WIFI_ASSERT_REQUIRED_API( xWiFiStatus != eWiFiSuccess, xWiFiStatus );
    }
}

/**
 * @brief Exercise WIFI_GetMAC and verify the return status.
 *
 * The MAC address returned is checked to be non-zero. Checking for manufacturer
 * addresses given the unknown set of network interface vendors is infeasible.
 */
TEST( Full_WiFi, AFQP_WiFiGetMAC )
{
    uint8_t ucMacAddressVal[ testwifiMAC_ADDRESS_LENGTH ];
    WIFIReturnCode_t xWiFiStatus;
    uint32_t ulIndex;
    uint32_t ulSum = 0;

    memset( ucMacAddressVal, 0, sizeof( ucMacAddressVal ) );

    TEST_ASSERT( prvConnectAPTest() == pdPASS );

    if( TEST_PROTECT() )
    {
        xWiFiStatus = WIFI_GetMAC( ucMacAddressVal );

        TEST_WIFI_ASSERT_REQUIRED_API( eWiFiSuccess == xWiFiStatus, xWiFiStatus );

        for( ulIndex = 0; ulIndex < testwifiMAC_ADDRESS_LENGTH; ulIndex++ )
        {
            ulSum += ucMacAddressVal[ ulIndex ];
        }

        TEST_ASSERT( ulSum != 0 );
    }
    else
    {
        TEST_FAIL();
    }
}

/**
 * @brief Call WIFI_GetMAC() with NULL parameters and verify the return status.
 */
TEST( Full_WiFi, AFQP_WIFI_GetMAC_NullParameters )
{
    WIFIReturnCode_t xWiFiStatus;

    TEST_ASSERT( prvConnectAPTest() == pdPASS );

    if( TEST_PROTECT() )
    {
        xWiFiStatus = WIFI_GetMAC( NULL );
        TEST_WIFI_ASSERT_REQUIRED_API( xWiFiStatus != eWiFiSuccess, xWiFiStatus );
    }
}

/**
 * @brief Exercise WIFI_GetHostIP and verify the return status.
 */
TEST( Full_WiFi, AFQP_WiFiGetHostIP )
{
    uint8_t ucIPAddr[ 4 ];
    WIFIReturnCode_t xWiFiStatus;

    memset( ucIPAddr, 0, sizeof( ucIPAddr ) );

    TEST_ASSERT( prvConnectAPTest() == pdPASS );

    if( TEST_PROTECT() )
    {
        xWiFiStatus = WIFI_GetHostIP( testwifiTEST_DOMAIN_NAME, ucIPAddr );

        TEST_WIFI_ASSERT_REQUIRED_API( eWiFiSuccess == xWiFiStatus, xWiFiStatus );

        /* Assert that the IP address is found. */
        TEST_ASSERT( *( ( uint32_t * ) ucIPAddr ) != 0 );
    }
    else
    {
        TEST_FAIL();
    }
}

/**
 * @brief Call WIFI_GetHOSTIP with NULL parameters and verify the return status.
 */
TEST( Full_WiFi, AFQP_WIFI_GetHostIP_NullParameters )
{
    uint8_t ucIPAddr[ 4 ];
    WIFIReturnCode_t xWiFiStatus;

    memset( ucIPAddr, 0, sizeof( ucIPAddr ) );

    TEST_ASSERT( prvConnectAPTest() == pdPASS );

    if( TEST_PROTECT() )
    {
        xWiFiStatus = WIFI_GetHostIP( testwifiTEST_DOMAIN_NAME, NULL );
        TEST_WIFI_ASSERT_REQUIRED_API( xWiFiStatus != eWiFiSuccess, xWiFiStatus );
    }

    if( TEST_PROTECT() )
    {
        xWiFiStatus = WIFI_GetHostIP( NULL, ucIPAddr );
        TEST_WIFI_ASSERT_REQUIRED_API( xWiFiStatus != eWiFiSuccess, xWiFiStatus );
    }
}

/**
 * @brief Call WIFI_GetHostIP with the invalid domain name defined in
 * testwifiTEST_INVALID_DOMAIN_NAME and verify failure.
 */
TEST( Full_WiFi, AFQP_WIFI_GetHostIP_InvalidDomainName )
{
    uint8_t ucIPAddr[ 4 ];
    WIFIReturnCode_t xWiFiStatus;

    memset( ucIPAddr, 0, sizeof( ucIPAddr ) );

    TEST_ASSERT( prvConnectAPTest() == pdPASS );

    if( TEST_PROTECT() )
    {
        xWiFiStatus = WIFI_GetHostIP( testwifiTEST_INVALID_DOMAIN_NAME, ucIPAddr );

        TEST_WIFI_ASSERT_REQUIRED_API( xWiFiStatus != eWiFiSuccess, xWiFiStatus );

        /* Assert that the IP address is NOT found. */
        TEST_ASSERT_EQUAL_INT32( *( ( uint32_t * ) ucIPAddr ), 0 );
    }
}

/**
 * @brief Call WIFI_GetHostIP with a domain name that exceeds the standard
 * maximum domain name length of 253 and verify failure.
 */
TEST( Full_WiFi, AFQP_WIFI_GetHostIP_DomainNameLengthExceeded )
{
    uint8_t ucIPAddr[ 4 ];
    WIFIReturnCode_t xWiFiStatus;
    /* 256 slots: 0 .. 255 */
    char cDomainNameLengthExceeded[ securesocketsMAX_DNS_NAME_LENGTH + 3 ];

    memset( ucIPAddr, 0, sizeof( ucIPAddr ) );

    TEST_ASSERT( prvConnectAPTest() == pdPASS );

    /* Setting 0 .. 254 to 'x'. */
    memset( cDomainNameLengthExceeded, 'x', sizeof( cDomainNameLengthExceeded ) );

    /* Setting 255 to null termination. */
    cDomainNameLengthExceeded[ securesocketsMAX_DNS_NAME_LENGTH + 2 ] = '\0';

    if( TEST_PROTECT() )
    {
        xWiFiStatus = WIFI_GetHostIP( testwifiTEST_INVALID_DOMAIN_NAME, ucIPAddr );

        TEST_WIFI_ASSERT_REQUIRED_API( xWiFiStatus != eWiFiSuccess, xWiFiStatus );

        /* Assert that the IP address is NOT found. */
        TEST_ASSERT_EQUAL_INT32( *( ( uint32_t * ) ucIPAddr ), 0 );
    }
}

/**
 * @brief Exercise WIFI_Scan() and verify the return status.
 */
TEST( Full_WiFi, AFQP_WiFiScan )
{
    WIFIScanResult_t xScanResults[ testwifiMAX_SCAN_NUMBER ];
    WIFIReturnCode_t xWiFiStatus;

    if( TEST_PROTECT() )
    {
        xWiFiStatus = WIFI_Scan( xScanResults, testwifiMAX_SCAN_NUMBER );
        TEST_WIFI_ASSERT_REQUIRED_API( eWiFiSuccess == xWiFiStatus, xWiFiStatus );
    }
    else
    {
        TEST_FAIL();
    }
}

/**
 * @brief Call WIFI_Scan() with NULL parameters and verify failure.
 */
TEST( Full_WiFi, AFQP_WIFI_Scan_NullParameters )
{
    WIFIReturnCode_t xWiFiStatus;

    if( TEST_PROTECT() )
    {
        xWiFiStatus = WIFI_Scan( NULL, testwifiMAX_SCAN_NUMBER );
        TEST_WIFI_ASSERT_REQUIRED_API( xWiFiStatus != eWiFiSuccess, xWiFiStatus );
    }
}

/**
 * @brief Call WIFI_Scan() to scan for zero total networks and verify stability.
 */
TEST( Full_WiFi, AFQP_WIFI_Scan_ZeroScanNumber )
{
    WIFIScanResult_t xScanResults[ testwifiMAX_SCAN_NUMBER ];

    if( TEST_PROTECT() )
    {
        /* Ports are allowed to decide to return success or failure depending on
         * their driver for a scan number of zero. */
        WIFI_Scan( xScanResults, 0 );
    }
}

/**
 * @brief Single test of adding a Wi-Fi network, getting it, then delete it;
 * verify the return status.
 */
TEST( Full_WiFi, AFQP_WiFiNetworkAddGetDelete )
{
    WIFINetworkProfile_t xNetworkProfile;
    WIFIReturnCode_t xWiFiStatus;
    uint16_t usIndex;

    prvSetNetworkProfile( &xNetworkProfile );

    if( TEST_PROTECT() )
    {
        /* Delete all the networks first. */
        for( usIndex = 0; usIndex < testwifiMAX_NETWORK_SAVE_NUMBER; usIndex++ )
        {
            WIFI_NetworkDelete( usIndex );
        }

        /* Add a network. */
        xWiFiStatus = WIFI_NetworkAdd( &xNetworkProfile, &usIndex );
        TEST_WIFI_ASSERT_OPTIONAL_API( eWiFiSuccess == xWiFiStatus, xWiFiStatus );

        /* Reset the network profile variable so that we can verify if we get the
         * one that was just added. */
        memset( &xNetworkProfile, 0, sizeof( WIFINetworkProfile_t ) );

        /* Get a network. */
        xWiFiStatus = WIFI_NetworkGet( &xNetworkProfile, usIndex );
        TEST_WIFI_ASSERT_OPTIONAL_API( eWiFiSuccess == xWiFiStatus, xWiFiStatus );

        /* If successful, then implemented. So check network parameters are what was
         * just added. */
        if( xWiFiStatus == eWiFiSuccess )
        {
            TEST_ASSERT_EQUAL_INT32( sizeof( clientcredentialWIFI_SSID ),
                                     xNetworkProfile.ucSSIDLength );
            TEST_ASSERT_EQUAL_INT32(
                0, strncmp( xNetworkProfile.cSSID, clientcredentialWIFI_SSID,
                            sizeof( clientcredentialWIFI_SSID ) ) );
            TEST_ASSERT_EQUAL_INT32( clientcredentialWIFI_SECURITY,
                                     xNetworkProfile.xSecurity );
        }

        /* Delete a network. */
        xWiFiStatus = WIFI_NetworkDelete( usIndex );
        TEST_WIFI_ASSERT_OPTIONAL_API( eWiFiSuccess == xWiFiStatus, xWiFiStatus );
    }
    else
    {
        TEST_FAIL();
    }
}

/**
 * @brief Call WIFI_NetworkAdd() with NULL parameters and verify failure.
 */
TEST( Full_WiFi, AFQP_WIFI_NetworkAdd_NullParameters )
{
    WIFINetworkProfile_t xNetworkProfile;
    WIFIReturnCode_t xWiFiStatus;
    uint16_t usIndex;

    prvSetNetworkProfile( &xNetworkProfile );

    if( TEST_PROTECT() )
    {
        xWiFiStatus = WIFI_NetworkAdd( &xNetworkProfile, NULL );
        TEST_WIFI_ASSERT_OPTIONAL_API( xWiFiStatus != eWiFiSuccess, xWiFiStatus );
    }

    if( TEST_PROTECT() )
    {
        xWiFiStatus = WIFI_NetworkAdd( NULL, &usIndex );
        TEST_WIFI_ASSERT_OPTIONAL_API( xWiFiStatus != eWiFiSuccess, xWiFiStatus );
    }
}

/**
 * @brief Call WIFI_NetworkGet() with NULL parameters and verify failure.
 */
TEST( Full_WiFi, AFQP_WIFI_NetworkGet_NullParameters )
{
    WIFIReturnCode_t xWiFiStatus;

    if( TEST_PROTECT() )
    {
        xWiFiStatus = WIFI_NetworkGet( NULL, 0 );
        TEST_WIFI_ASSERT_OPTIONAL_API( xWiFiStatus != eWiFiSuccess, xWiFiStatus );
    }
}

/**
 * @brief Call WIFI_NetworkDelete() on a network that doesn't exist and verify
 * success.
 */
TEST( Full_WiFi, AFQP_WIFI_NetworkDelete_DeleteNonExistingNetwork )
{
    WIFINetworkProfile_t xNetworkProfile;
    WIFIReturnCode_t xWiFiStatus;
    uint16_t usIndex;

    prvSetNetworkProfile( &xNetworkProfile );

    if( TEST_PROTECT() )
    {
        /* Delete all the networks first. */
        for( usIndex = 0; usIndex < testwifiMAX_NETWORK_SAVE_NUMBER; usIndex++ )
        {
            WIFI_NetworkDelete( usIndex );
        }

        /* Add a network. */
        xWiFiStatus = WIFI_NetworkAdd( &xNetworkProfile, &usIndex );
        TEST_WIFI_ASSERT_OPTIONAL_API( eWiFiSuccess == xWiFiStatus, xWiFiStatus );

        /* Delete the network. */
        xWiFiStatus = WIFI_NetworkDelete( usIndex );
        TEST_WIFI_ASSERT_OPTIONAL_API( eWiFiSuccess == xWiFiStatus, xWiFiStatus );
    }
    else
    {
        TEST_FAIL();
    }

    if( TEST_PROTECT() )
    {
        /* Delete non-existing network. */
        xWiFiStatus = WIFI_NetworkDelete( usIndex );
        TEST_WIFI_ASSERT_OPTIONAL_API( eWiFiSuccess == xWiFiStatus, xWiFiStatus );
    }
}

/**
 * @brief Call WIFI_NetworkGet() on a non-existing network and verify failure.
 */
TEST( Full_WiFi, AFQP_WIFI_NetworkGetNonExistingNetwork )
{
    WIFINetworkProfile_t xNetworkProfile;
    WIFIReturnCode_t xWiFiStatus;
    uint16_t usIndex;

    prvSetNetworkProfile( &xNetworkProfile );

    if( TEST_PROTECT() )
    {
        /* Delete all the networks first. */
        for( usIndex = 0; usIndex < testwifiMAX_NETWORK_SAVE_NUMBER; usIndex++ )
        {
            WIFI_NetworkDelete( usIndex );
        }

        /* Add a network. */
        xWiFiStatus = WIFI_NetworkAdd( &xNetworkProfile, &usIndex );
        TEST_WIFI_ASSERT_OPTIONAL_API( eWiFiSuccess == xWiFiStatus, xWiFiStatus );

        /* Delete the network. */
        xWiFiStatus = WIFI_NetworkDelete( usIndex );
        TEST_WIFI_ASSERT_OPTIONAL_API( eWiFiSuccess == xWiFiStatus, xWiFiStatus );
    }
    else
    {
        TEST_FAIL();
    }

    if( TEST_PROTECT() )
    {
        /* Get non-existing network. */
        xWiFiStatus = WIFI_NetworkGet( &xNetworkProfile, usIndex );
        TEST_WIFI_ASSERT_OPTIONAL_API( eWiFiSuccess != xWiFiStatus, xWiFiStatus );
    }
}

/**
 * @brief Call WIFI_NetworkGet() over the maximum network save number.
 */
TEST( Full_WiFi, AFQP_WIFI_NetworkGet_GetManyNetworks )
{
    WIFIReturnCode_t xWiFiStatus;
    WIFINetworkProfile_t xNetworkProfile;
    uint16_t usIndex;

    if( TEST_PROTECT() )
    {
        /* Delete all the networks first. */
        for( usIndex = 0; usIndex < testwifiMAX_NETWORK_SAVE_NUMBER; usIndex++ )
        {
            WIFI_NetworkDelete( usIndex );
        }

        for( usIndex = 0; usIndex < testwifiMAX_NETWORK_SAVE_NUMBER; usIndex++ )
        {
            xWiFiStatus = WIFI_NetworkGet( &xNetworkProfile, usIndex );
            TEST_WIFI_ASSERT_OPTIONAL_API( eWiFiSuccess != xWiFiStatus, xWiFiStatus );
        }
    }
}

/**
 * @brief Call WIFI_NetworkAdd() over the maximum network save number.
 *
 * The number of networks allowed to be saved or if at all vary by platform.
 * Therefore, the success of WIFI_NetworkGet() and WIFI_NetworkAdd() is not
 * checked. Instead only the network returned on success is checked to be
 * correct.
 */
TEST( Full_WiFi, AFQP_WIFI_NetworkAdd_AddManyNetworks )
{
    WIFIReturnCode_t xWiFiStatus;
    WIFINetworkProfile_t xNetworkProfile;
    uint16_t usNetworkIndex;
    uint16_t usSavedNetworkIndex;
    char cNetworkSSID[ wificonfigMAX_SSID_LEN + 1 ];
    int lCompResults;
    int lNetworkSSIDLength;

    /* Set some network profile fields. */
    prvSetNetworkProfile( &xNetworkProfile );

    if( TEST_PROTECT() )
    {
        /* Delete all the networks first. */
        for( usNetworkIndex = 0; usNetworkIndex < testwifiMAX_NETWORK_SAVE_NUMBER;
             usNetworkIndex++ )
        {
            WIFI_NetworkDelete( usNetworkIndex );
        }

        /* Add networks in increasing post-fix order in the SSID string. */
        for( usNetworkIndex = 0; usNetworkIndex < testwifiMAX_NETWORK_SAVE_NUMBER;
             usNetworkIndex++ )
        {
            /* Create the network SSID to verify was added. */
            lNetworkSSIDLength = sprintf( cNetworkSSID, "network%d", usNetworkIndex );
            cNetworkSSID[ lNetworkSSIDLength ] = '\0';
            strcpy( xNetworkProfile.cSSID, cNetworkSSID );
            xNetworkProfile.ucSSIDLength = lNetworkSSIDLength;

            /* Add the network profile. */
            xWiFiStatus = WIFI_NetworkAdd( &xNetworkProfile, &usSavedNetworkIndex );
        }

        /* Verify added networks */
        for( usNetworkIndex = 0; usNetworkIndex < testwifiMAX_NETWORK_SAVE_NUMBER;
             usNetworkIndex++ )
        {
            /* Create the network SSID to verify was added. */
            lNetworkSSIDLength = sprintf( cNetworkSSID, "network%d", usNetworkIndex );
            cNetworkSSID[ lNetworkSSIDLength ] = '\0';

            /* Clear the network profile from the last round. */
            memset( &xNetworkProfile, 0, sizeof( WIFINetworkProfile_t ) );

            /* Get the network profile. */
            xWiFiStatus = WIFI_NetworkGet( &xNetworkProfile, usNetworkIndex );

            /* The board may not support the defined maximum networks saved so we need
             * to check if success
             * was returned from the last function before we check the saved network.
             */
            if( eWiFiSuccess == xWiFiStatus )
            {
                /* Verify the network profile SSID. The returned network SSID may not be
                 * null terminated. */
                lCompResults =
                    strncmp( xNetworkProfile.cSSID, cNetworkSSID, lNetworkSSIDLength );
                TEST_ASSERT_EQUAL_INT32( 0, lCompResults );
            }
        }
    }
}

/**
 * @brief Call WIFI_NetworkDelete over the maximum network save number. This
 * verifies stability.
 */
TEST( Full_WiFi, AFQP_WIFI_NetworkDelete_DeleteManyNetworks )
{
    uint16_t usIndex;

    if( TEST_PROTECT() )
    {
        for( usIndex = 0; usIndex < testwifiMAX_NETWORK_SAVE_NUMBER; usIndex++ )
        {
            WIFI_NetworkDelete( usIndex );
        }
    }
}

/**
 * @brief Exercise the WIFI_SetPMMode() and WIFI_GetPMMode() APIs for each of
 * the available modes and verify the return status.
 */
TEST( Full_WiFi, AFQP_WiFiPowerManagementMode )
{
    WIFIPMMode_t xPMMode;
    WIFIReturnCode_t xWiFiStatus;
    uint32_t ulOptionValue = 0;

    if( TEST_PROTECT() )
    {
        xPMMode = eWiFiPMLowPower;
        xWiFiStatus = WIFI_SetPMMode( xPMMode, ( void * ) &ulOptionValue );
        TEST_WIFI_ASSERT_OPTIONAL_API( eWiFiSuccess == xWiFiStatus, xWiFiStatus );
        xWiFiStatus = WIFI_GetPMMode( &xPMMode, ( void * ) &ulOptionValue );
        TEST_WIFI_ASSERT_OPTIONAL_API(
            ( eWiFiSuccess == xWiFiStatus && eWiFiPMLowPower == xPMMode ),
            xWiFiStatus );

        xPMMode = eWiFiPMAlwaysOn;
        xWiFiStatus = WIFI_SetPMMode( xPMMode, ( void * ) &ulOptionValue );
        TEST_WIFI_ASSERT_OPTIONAL_API( eWiFiSuccess == xWiFiStatus, xWiFiStatus );
        xWiFiStatus = WIFI_GetPMMode( &xPMMode, ( void * ) &ulOptionValue );
        TEST_WIFI_ASSERT_OPTIONAL_API(
            ( eWiFiSuccess == xWiFiStatus && eWiFiPMAlwaysOn == xPMMode ),
            xWiFiStatus );

        xPMMode = eWiFiPMNormal;
        xWiFiStatus = WIFI_SetPMMode( xPMMode, ( void * ) &ulOptionValue );
        TEST_WIFI_ASSERT_OPTIONAL_API( eWiFiSuccess == xWiFiStatus, xWiFiStatus );
        xWiFiStatus = WIFI_GetPMMode( &xPMMode, ( void * ) &ulOptionValue );
        TEST_WIFI_ASSERT_OPTIONAL_API(
            ( eWiFiSuccess == xWiFiStatus && eWiFiPMNormal == xPMMode ), xWiFiStatus );
    }
    else
    {
        TEST_FAIL();
    }
}

/**
 * @brief Call WIFI_SetPMMode() with NULL parameters.
 */
TEST( Full_WiFi, AFQP_WIFI_SetPMMode_NullParameters )
{
    WIFIReturnCode_t xWiFiStatus;

    if( TEST_PROTECT() )
    {
        xWiFiStatus = WIFI_SetPMMode( eWiFiPMNormal, NULL );
        TEST_WIFI_ASSERT_OPTIONAL_API( xWiFiStatus != eWiFiSuccess, xWiFiStatus );
    }
}

/**
 * @brief call WIFI_GetPMMode() with NULL parameters.
 */
TEST( Full_WiFi, AFQP_WIFI_GetPMMode_NullParameters )
{
    WIFIReturnCode_t xWiFiStatus;
    WIFIPMMode_t xPMMode;
    uint32_t ulOptionValue = 0;

    if( TEST_PROTECT() )
    {
        xWiFiStatus = WIFI_GetPMMode( &xPMMode, NULL );
        TEST_WIFI_ASSERT_OPTIONAL_API( xWiFiStatus != eWiFiSuccess, xWiFiStatus );
    }

    if( TEST_PROTECT() )
    {
        xWiFiStatus = WIFI_GetPMMode( NULL, ( void * ) &ulOptionValue );
        TEST_WIFI_ASSERT_OPTIONAL_API( xWiFiStatus != eWiFiSuccess, xWiFiStatus );
    }
}

/**
 * @brief call WIFI_SetPMMode() with an invalid power mode and verify failure.
 */
TEST( Full_WiFi, AFQP_WIFI_SetPMMode_InvalidPMMode )
{
    WIFIReturnCode_t xWiFiStatus;

    if( TEST_PROTECT() )
    {
        xWiFiStatus = WIFI_SetPMMode( eWiFiPMNotSupported, NULL );
        TEST_WIFI_ASSERT_OPTIONAL_API( xWiFiStatus != eWiFiSuccess, xWiFiStatus );
    }
}

/**
 * @brief Test to configure the Software Access Point and verify the return
 * status of the API.
 *
 * @note This test can only be verified manually. Set a breakpoint after
 * WIFI_ConfigureAP, which will block for some time. Connect to the Wi-Fi
 * network created by it on your phone and configure. You should expect it to
 * return eWiFiSuccess.
 */
TEST( Full_WiFi, AFQP_WiFiConfigureAP )
{
    WIFINetworkParams_t xNetworkParams = { 0 };
    WIFIReturnCode_t xWiFiStatus;

    /* Set the network parameters with valid parameters */
    prvSetSoftAPNetworkParameters( &xNetworkParams );

    if( TEST_PROTECT() )
    {
        xWiFiStatus = WIFI_ConfigureAP( &xNetworkParams );
        TEST_WIFI_ASSERT_OPTIONAL_API( eWiFiSuccess == xWiFiStatus, xWiFiStatus );
    }
    else
    {
        TEST_FAIL();
    }
}

/**
 * @brief Call WIFI_ConfigureAP with NULL parameters and verify failure.
 */
TEST( Full_WiFi, AFQP_WIFI_ConfigureAP_NullParameters )
{
    WIFINetworkParams_t xNetworkParams = { 0 };
    WIFIReturnCode_t xWiFiStatus;

    /* Null Network Parameters */
    if( TEST_PROTECT() )
    {
        xWiFiStatus = WIFI_ConfigureAP( NULL );
        TEST_WIFI_ASSERT_OPTIONAL_API( xWiFiStatus != eWiFiSuccess, xWiFiStatus );
    }

    /* Set the network parameters with valid parameters */
    prvSetSoftAPNetworkParameters( &xNetworkParams );

    /* Null SSID */

    xNetworkParams.pcSSID = NULL;

    if( TEST_PROTECT() )
    {
        xWiFiStatus = WIFI_ConfigureAP( &xNetworkParams );
        TEST_WIFI_ASSERT_OPTIONAL_API( xWiFiStatus != eWiFiSuccess, xWiFiStatus );
    }

    /* Null password. */

    xNetworkParams.pcSSID = wificonfigACCESS_POINT_SSID_PREFIX;
    xNetworkParams.pcPassword = NULL;

    if( TEST_PROTECT() )
    {
        xWiFiStatus = WIFI_ConfigureAP( &xNetworkParams );
        TEST_WIFI_ASSERT_OPTIONAL_API( xWiFiStatus != eWiFiSuccess, xWiFiStatus );
    }

    /* Null password for open security network. */

    xNetworkParams.xSecurity = eWiFiSecurityOpen;

    if( TEST_PROTECT() )
    {
        /* Some ports allow this some don't. */
        xWiFiStatus = WIFI_ConfigureAP( &xNetworkParams );
    }
    else
    {
        TEST_FAIL();
    }
}

/**
 * @brief Configure the AP with an invalid security type an verify failure.
 */
TEST( Full_WiFi, AFQP_WIFI_ConfigureAP_InvalidSecurityType )
{
    WIFINetworkParams_t xNetworkParams = { 0 };
    WIFIReturnCode_t xWiFiStatus;

    /* Set the network parameters with valid parameters */
    prvSetSoftAPNetworkParameters( &xNetworkParams );

    xNetworkParams.xSecurity = eWiFiSecurityNotSupported;

    if( TEST_PROTECT() )
    {
        xWiFiStatus = WIFI_ConfigureAP( &xNetworkParams );
        TEST_WIFI_ASSERT_OPTIONAL_API( xWiFiStatus != eWiFiSuccess, xWiFiStatus );
    }
}

/**
 * @brief Configure the SoftAP with a SSID exceeding the maximum SSID length and
 * verify failure.
 */
TEST( Full_WiFi, AFQP_WIFI_ConfigureAP_MaxSSIDLengthExceeded )
{
    char cLengthExceedingSSID[ wificonfigMAX_SSID_LEN + 2 ];
    WIFINetworkParams_t xNetworkParams = { 0 };
    WIFIReturnCode_t xWiFiStatus;

    /* Set the network parameters with valid parameters */
    prvSetSoftAPNetworkParameters( &xNetworkParams );

    /* Set some SSID that exceeds the max length. */
    memset( cLengthExceedingSSID, 'x', wificonfigMAX_SSID_LEN + 1 );
    cLengthExceedingSSID[ wificonfigMAX_SSID_LEN + 1 ] = '\0';

    xNetworkParams.pcSSID = cLengthExceedingSSID;
    xNetworkParams.ucSSIDLength = sizeof( cLengthExceedingSSID );

    if( TEST_PROTECT() )
    {
        xWiFiStatus = WIFI_ConfigureAP( &xNetworkParams );
        TEST_WIFI_ASSERT_OPTIONAL_API( xWiFiStatus != eWiFiSuccess, xWiFiStatus );
    }
}

/**
 * @brief Configure the SoftAP with a password exceeding the maximum password
 * length and verify failure.
 */
TEST( Full_WiFi, AFQP_WIFI_ConfigureAP_MaxPasswordLengthExceeded )
{
    char cLengthExceedingPassword[ wificonfigMAX_PASSPHRASE_LEN + 2 ];
    WIFINetworkParams_t xNetworkParams = { 0 };
    WIFIReturnCode_t xWiFiStatus;

    /* Set the network parameters with valid parameters */
    prvSetSoftAPNetworkParameters( &xNetworkParams );

    /* Set a password that exceeds the max length. */
    memset( cLengthExceedingPassword, 'x', wificonfigMAX_PASSPHRASE_LEN + 1 );
    cLengthExceedingPassword[ wificonfigMAX_PASSPHRASE_LEN + 1 ] = '\0';

    xNetworkParams.pcPassword = cLengthExceedingPassword;
    xNetworkParams.ucPasswordLength = sizeof( cLengthExceedingPassword );

    if( TEST_PROTECT() )
    {
        xWiFiStatus = WIFI_ConfigureAP( &xNetworkParams );
        TEST_WIFI_ASSERT_OPTIONAL_API( xWiFiStatus != eWiFiSuccess, xWiFiStatus );
    }
}

/**
 * @brief Configure the SoftAP with a zero length SSID and verify stability.
 */
TEST( Full_WiFi, AFQP_WIFI_ConfigureAP_ZeroLengthSSID )
{
    WIFINetworkParams_t xNetworkParams = { 0 };

    /* Set the network parameters with valid parameters */
    prvSetSoftAPNetworkParameters( &xNetworkParams );

    /* Set a zero length SSID */
    xNetworkParams.ucSSIDLength = 0;

    if( TEST_PROTECT() )
    {
        WIFI_ConfigureAP( &xNetworkParams );
    }
}

/**
 * @brief Configure the SoftAP with a zero length password and verify stability.
 */
TEST( Full_WiFi, AFQP_WIFI_ConfigureAP_ZeroLengthPassword )
{
    WIFINetworkParams_t xNetworkParams = { 0 };

    /* Set the network parameters with valid parameters */
    prvSetSoftAPNetworkParameters( &xNetworkParams );

    /* Set zero length password parameter */
    xNetworkParams.ucPasswordLength = 0;

    if( TEST_PROTECT() )
    {
        WIFI_ConfigureAP( &xNetworkParams );
    }
}

/**
 * @brief Configure the SoftAP over all channels specified in
 * testwifiMAX_CHANNEL_NUMBER and verify stability.
 */
TEST( Full_WiFi, AFQP_WIFI_ConfigureAP_ConfigureAllChannels )
{
    WIFINetworkParams_t xNetworkParams = { 0 };
    uint32_t ulIndex;

    /* Set the network parameters with valid parameters */
    prvSetSoftAPNetworkParameters( &xNetworkParams );

    if( TEST_PROTECT() )
    {
        for( ulIndex = 0; ulIndex < testwifiMAX_CHANNEL_NUMBER; ulIndex++ )
        {
            xNetworkParams.cChannel = ulIndex;
            WIFI_ConfigureAP( &xNetworkParams );
        }
    }
}

/**
 * @brief Exercise WIFI_Reset and verify a success.
 */
TEST( Full_WiFi, AFQP_WiFiReset )
{
    WIFIReturnCode_t xWiFiStatus;

    xWiFiStatus = WIFI_Reset();
    TEST_WIFI_ASSERT_OPTIONAL_API( eWiFiSuccess == xWiFiStatus, xWiFiStatus );
}

/**
 * @brief Exercise WIFI_Ping() and verify a success.
 */
TEST( Full_WiFi, AFQP_WiFiPing )
{
    WIFIReturnCode_t xWiFiStatus;
    uint32_t ulPingAddress = testwifiPING_ADDRESS;

    TEST_ASSERT( prvConnectAPTest() == pdPASS );

    xWiFiStatus = WIFI_Ping( ( uint8_t * ) &ulPingAddress, testwifiPING_COUNT,
                             testwifiPING_INTERVAL_MS );
    TEST_WIFI_ASSERT_OPTIONAL_API( eWiFiSuccess == xWiFiStatus, xWiFiStatus );
}

/**
 * @brief Call WIFI_Ping() with NULL parameters and verify failure.
 */
TEST( Full_WiFi, AFQP_WIFI_Ping_NullParameters )
{
    WIFIReturnCode_t xWiFiStatus;

    TEST_ASSERT( prvConnectAPTest() == pdPASS );

    if( TEST_PROTECT() )
    {
        xWiFiStatus = WIFI_Ping( NULL, testwifiPING_COUNT, testwifiPING_INTERVAL_MS );
        TEST_WIFI_ASSERT_OPTIONAL_API( xWiFiStatus != eWiFiSuccess, xWiFiStatus );
    }
}

/**
 * @brief Call WIFI_Ping() with zero for the ping interval and zero for the ping
 * count and verify stability.
 */
TEST( Full_WiFi, AFQP_WIFI_Ping_ZeroParameters )
{
    uint32_t ulPingAddress = testwifiPING_ADDRESS;

    TEST_ASSERT( prvConnectAPTest() == pdPASS );

    if( TEST_PROTECT() )
    {
        WIFI_Ping( ( uint8_t * ) &ulPingAddress, testwifiPING_COUNT, 0 );
    }

    if( TEST_PROTECT() )
    {
        WIFI_Ping( ( uint8_t * ) &ulPingAddress, 0, testwifiPING_INTERVAL_MS );
    }
}

/**
 * @brief Test WIFI_IsConnected() after calling WIFI_ConnectAP() and
 * WIFI_DisconnectAP() and verify success.
 */
TEST( Full_WiFi, AFQP_WiFiIsConnected )
{
    WIFINetworkParams_t xNetworkParams = { 0 };
    BaseType_t xIsConnected;
    WIFIReturnCode_t xWiFiStatus;

    prvSetClientNetworkParameters( &xNetworkParams );

    if( TEST_PROTECT() )
    {
        xWiFiStatus = WIFI_ConnectAP( &xNetworkParams );

        vTaskDelay( testwifiCONNECTION_DELAY );

        xIsConnected = WIFI_IsConnected();
        TEST_WIFI_ASSERT_REQUIRED_API( pdTRUE == xIsConnected, xWiFiStatus );

        /* Confirm if we are truly connected with the round-trip test. */
        TEST_ASSERT( prvRoundTripTest() == pdPASS );

        xWiFiStatus = WIFI_Disconnect();
        TEST_WIFI_ASSERT_REQUIRED_API( eWiFiSuccess == xWiFiStatus, xWiFiStatus );

        vTaskDelay( testwifiCONNECTION_DELAY );

        xIsConnected = WIFI_IsConnected();
        TEST_WIFI_ASSERT_REQUIRED_API( pdFALSE == xIsConnected, xIsConnected );

        TEST_ASSERT( prvRoundTripTest() != pdPASS );
    }
    else
    {
        TEST_FAIL();
    }
}

/**
 * @brief Test WIFI_ConnectAP() with null parameters. It is expected that null
 * parameters will go into an assert or fail.
 */
TEST( Full_WiFi, AFQP_WIFI_ConnectAP_NullParameters )
{
    WIFIReturnCode_t xWiFiStatus;
    WIFINetworkParams_t xNetworkParams = { 0 };

    /* Null network params structure. */
    if( TEST_PROTECT() )
    {
        xWiFiStatus = WIFI_ConnectAP( NULL );
        TEST_WIFI_ASSERT_REQUIRED_API( eWiFiSuccess != xWiFiStatus, xWiFiStatus );
    }

    /* Null SSID */
    prvSetClientNetworkParameters( &xNetworkParams );
    xNetworkParams.pcSSID = NULL;

    if( TEST_PROTECT() )
    {
        xWiFiStatus = WIFI_ConnectAP( &xNetworkParams );
        TEST_WIFI_ASSERT_REQUIRED_API( xWiFiStatus != eWiFiSuccess, xWiFiStatus );
    }

    /* Test a null password when it is needed. */
    prvSetClientNetworkParameters( &xNetworkParams );
    xNetworkParams.pcPassword = NULL;

    if( TEST_PROTECT() )
    {
        xWiFiStatus = WIFI_ConnectAP( &xNetworkParams );
        TEST_WIFI_ASSERT_REQUIRED_API( xWiFiStatus != eWiFiSuccess, xWiFiStatus );
    }

    /* Test a null password when it is not needed. */
    xNetworkParams.xSecurity = eWiFiSecurityOpen;

    if( TEST_PROTECT() )
    {
        /* Every port will implement this differently. */
        xWiFiStatus = WIFI_ConnectAP( &xNetworkParams );
    }
}

/**
 * @brief Test WIFI_ConnectAP() with an invalid SSID.
 *
 * @note This test may fail for an valid SSID but invalid/valid password if
 * there exists a Access point, in range, with the same SSID but an Open
 * security type.
 */
TEST( Full_WiFi, AFQP_WIFI_ConnectAP_InvalidPassword )
{
    WIFINetworkParams_t xNetworkParams = { 0 };
    WIFIReturnCode_t xWiFiStatus = eWiFiFailure;
    BaseType_t xIsConnected;

    /* Set the valid client parameters. */
    prvSetClientNetworkParameters( &xNetworkParams );

    /* Set the invalid password. */
    xNetworkParams.pcPassword = testwifiINVALID_WIFI_PASSWORD;
    xNetworkParams.ucPasswordLength = sizeof( testwifiINVALID_WIFI_PASSWORD );

    if( TEST_PROTECT() )
    {
        xWiFiStatus = WIFI_ConnectAP( &xNetworkParams );
    }

    xIsConnected = WIFI_IsConnected();

    if( ( xIsConnected == pdFALSE ) && ( xWiFiStatus == eWiFiSuccess ) )
    {
        TEST_FAIL_MESSAGE(
            "WIFI_ConnectAP() returned success, but failed to connect." );
    }

    TEST_WIFI_ASSERT_REQUIRED_API( xWiFiStatus != eWiFiSuccess, xWiFiStatus );
    TEST_WIFI_ASSERT_REQUIRED_API( pdFALSE == xIsConnected, xIsConnected );
}

/**
 * @brief Call WIFI_ConnectAP() with an invalid SSID and verify failure.
 */
TEST( Full_WiFi, AFQP_WIFI_ConnectAP_InvalidSSID )
{
    WIFINetworkParams_t xNetworkParams = { 0 };
    WIFIReturnCode_t xWiFiStatus = eWiFiFailure;
    BaseType_t xIsConnected;

    /* Set the valid client parameters. */
    prvSetClientNetworkParameters( &xNetworkParams );

    /* Set the invalid SSID. */
    xNetworkParams.pcSSID = testwifiINVALID_WIFI_SSID;
    xNetworkParams.ucSSIDLength = sizeof( testwifiINVALID_WIFI_SSID );

    if( TEST_PROTECT() )
    {
        xWiFiStatus = WIFI_ConnectAP( &xNetworkParams );
    }

    xIsConnected = WIFI_IsConnected();

    if( ( xIsConnected == pdFALSE ) && ( xWiFiStatus == eWiFiSuccess ) )
    {
        TEST_FAIL_MESSAGE(
            "WIFI_ConnectAP() returned success, but failed to connect." );
    }

    TEST_WIFI_ASSERT_REQUIRED_API( xWiFiStatus != eWiFiSuccess, xWiFiStatus );
    TEST_WIFI_ASSERT_REQUIRED_API( pdFALSE == xIsConnected, xIsConnected );
}

/**
 * @brief Call WIFI_ConnectAP() with invalid security types and verify
 * stability.
 */
TEST( Full_WiFi, AFQP_WIFI_ConnectAP_InvalidSecurityTypes )
{
    WIFINetworkParams_t xNetworkParams = { 0 };

    /* Get valid client parameters. */
    prvSetClientNetworkParameters( &xNetworkParams );

    /* Set the user defined invalid security type. */
    xNetworkParams.xSecurity = testwifiINVALID_WIFI_SECURITY;

    if( TEST_PROTECT() )
    {
        /* It is allowed that some ports will infer the security type from the Wi-Fi
         * scan. */
        WIFI_ConnectAP( &xNetworkParams );
    }

    /* Truly invalid security type. */
    xNetworkParams.xSecurity = eWiFiSecurityNotSupported;

    if( TEST_PROTECT() )
    {
        /* It is allowed that some ports will infer the security type from the Wi-Fi
         * scan. */
        WIFI_ConnectAP( &xNetworkParams );
    }
}

/**
 * @brief Call WIFI_ConnectAP() with valid credentials over all channels and
 * verify stability.
 */
TEST( Full_WiFi, AFQP_WIFI_ConnectAP_ConnectAllChannels )
{
    WIFINetworkParams_t xNetworkParams = { 0 };
    uint32_t ulIndex;

    /* Set the valid client parameters. */
    prvSetClientNetworkParameters( &xNetworkParams );

    if( TEST_PROTECT() )
    {
        for( ulIndex = 0; ulIndex < testwifiMAX_CHANNEL_NUMBER; ulIndex++ )
        {
            xNetworkParams.cChannel = ulIndex;
            WIFI_ConnectAP( &xNetworkParams );
        }
    }
}

/**
 * @brief Call WIFI_ConnectAP() with an SSID that exceeds the maximum SSID
 * length and verify failure.
 */
TEST( Full_WiFi, AFQP_WIFI_ConnectAP_MaxSSIDLengthExceeded )
{
    WIFINetworkParams_t xNetworkParams = { 0 };
    WIFIReturnCode_t xWiFiStatus = eWiFiFailure;
    BaseType_t xIsConnected;
    char cLengthExceedingSSID[ wificonfigMAX_SSID_LEN + 2 ];

    /* Set the valid client parameters. */
    prvSetClientNetworkParameters( &xNetworkParams );

    memset( cLengthExceedingSSID, 'x', wificonfigMAX_SSID_LEN + 1 );
    cLengthExceedingSSID[ wificonfigMAX_SSID_LEN + 1 ] = '\0';

    /* Set the SSID exceeding the max length */
    xNetworkParams.pcSSID = cLengthExceedingSSID;
    xNetworkParams.ucSSIDLength = sizeof( cLengthExceedingSSID );

    if( TEST_PROTECT() )
    {
        xWiFiStatus = WIFI_ConnectAP( &xNetworkParams );
    }

    xIsConnected = WIFI_IsConnected();

    if( ( xIsConnected == pdFALSE ) && ( xWiFiStatus == eWiFiSuccess ) )
    {
        TEST_FAIL_MESSAGE(
            "WIFI_ConnectAP() returned success, but failed to connect." );
    }

    TEST_WIFI_ASSERT_REQUIRED_API( xWiFiStatus != eWiFiSuccess, xWiFiStatus );
    TEST_WIFI_ASSERT_REQUIRED_API( pdFALSE == xIsConnected, xIsConnected );
}

/**
 * @brief Call WIFI_ConnectAP() with a password that exceeds the maximum
 * password length and verify failure.
 */
TEST( Full_WiFi, AFQP_WIFI_ConnectAP_MaxPasswordLengthExceeded )
{
    WIFINetworkParams_t xNetworkParams = { 0 };
    WIFIReturnCode_t xWiFiStatus = eWiFiFailure;
    BaseType_t xIsConnected;
    char cLengthExceedingPassword[ wificonfigMAX_PASSPHRASE_LEN + 2 ];

    /* Set the valid client parameters. */
    prvSetClientNetworkParameters( &xNetworkParams );

    /* Set the password exceeding the max length. */
    memset( cLengthExceedingPassword, 'x', wificonfigMAX_PASSPHRASE_LEN + 1 );
    cLengthExceedingPassword[ wificonfigMAX_PASSPHRASE_LEN + 1 ] = '\0';

    xNetworkParams.pcPassword = cLengthExceedingPassword;
    xNetworkParams.ucPasswordLength = sizeof( cLengthExceedingPassword );

    if( TEST_PROTECT() )
    {
        xWiFiStatus = WIFI_ConnectAP( &xNetworkParams );
    }

    xIsConnected = WIFI_IsConnected();

    if( ( xIsConnected == pdFALSE ) && ( xWiFiStatus == eWiFiSuccess ) )
    {
        TEST_FAIL_MESSAGE(
            "WIFI_ConnectAP() returned success, but failed to connect." );
    }

    TEST_WIFI_ASSERT_REQUIRED_API( xWiFiStatus != eWiFiSuccess, xWiFiStatus );
    TEST_WIFI_ASSERT_REQUIRED_API( pdFALSE == xIsConnected, xIsConnected );
}

/**
 * @brief Attempt to connect to an AP with a valid SSID and with a specified
 * length of zero and verify stability.
 */
TEST( Full_WiFi, AFQP_WIFI_ConnectAP_ZeroLengthSSID )
{
    WIFINetworkParams_t xNetworkParams = { 0 };

    /* Set the valid client parameters. */
    prvSetClientNetworkParameters( &xNetworkParams );

    xNetworkParams.ucSSIDLength = 0;

    if( TEST_PROTECT() )
    {
        /* This may not return failure if the max SSID length is copied in the port.
         */
        WIFI_ConnectAP( &xNetworkParams );
    }
}

/**
 * @brief Attempt to connect to an AP with a valid password and with a specified
 * length of zero and verify stability.
 */
TEST( Full_WiFi, AFQP_WIFI_ConnectAP_ZeroLengthPassword )
{
    WIFINetworkParams_t xNetworkParams = { 0 };

    /* Set the valid client parameters. */
    prvSetClientNetworkParameters( &xNetworkParams );

    xNetworkParams.ucPasswordLength = 0;

    if( TEST_PROTECT() )
    {
        /* This may not return faulure if the max passphrase length is copied in the
         * port. */
        WIFI_ConnectAP( &xNetworkParams );
    }
}

/**
 * @brief Attempt to connect to an AP with a valid password and the specified
 * password length is less; verify stability.
 */
TEST( Full_WiFi, AFQP_WIFI_ConnectAP_PasswordLengthLess )
{
    WIFINetworkParams_t xNetworkParams = { 0 };

    /* Set the network parameters with valid parameters. */
    prvSetClientNetworkParameters( &xNetworkParams );

    /* Set a password less. */
    xNetworkParams.ucPasswordLength = sizeof( clientcredentialWIFI_PASSWORD ) - 1;

    if( TEST_PROTECT() )
    {
        /* May not return false. */
        WIFI_ConnectAP( &xNetworkParams );
    }
}

/**
 * @brief Connect to the Wi-Fi credentials in aws_clientcredential.h and the
 * credentials defined in this test over and over and verify we are still
 * connected.
 */
TEST( Full_WiFi, AFQP_WiFiConnectMultipleAP )
{
    BaseType_t xIsConnected;
    BaseType_t xMaxRetries = 6;
    BaseType_t xMessageStringLength = 256;
    BaseType_t xRoundTripResults;
    char cMessageString[ 256 ];
    uint32_t ulIndex;
    uint32_t ulInitialRetryPeriodMs = 500;
    WIFINetworkParams_t xClientNetworkParams = { 0 };
    WIFINetworkParams_t xTestNetworkParams = { 0 };
    WIFIReturnCode_t eWiFiStatus = eWiFiFailure;

    configPRINTF( ( "%s:%d %s\r\n", __FILENAME__, __LINE__,
                    "AFQP_WiFiConnectMultipleAP Started" ) );

    /* Set the valid client parameters. */
    prvSetClientNetworkParameters( &xClientNetworkParams );

    /* Set the valid client parameters defined in this test. */
    prvSetTestNetworkParameters( &xTestNetworkParams );

    if( TEST_PROTECT() )
    {
        for( ulIndex = 0; ulIndex < testwifiCONNECTION_LOOP_TIMES; ulIndex++ )
        {
            RETRY_EXPONENTIAL( eWiFiStatus = WIFI_ConnectAP( &xTestNetworkParams ),
                               eWiFiSuccess, ulInitialRetryPeriodMs, xMaxRetries );

            /* TODO: Check for could not connect error code. This error code does not
             * exist yet. */
            snprintf( cMessageString, xMessageStringLength,
                      "Could not connect to %s on iteration %d after %d "
                      "retries. Status was %d.",
                      xTestNetworkParams.pcSSID, ( int ) ulIndex, ( int ) xMaxRetries,
                      eWiFiStatus );
            TEST_WIFI_ASSERT_REQUIRED_API_MSG(
                eWiFiStatus == eWiFiSuccess, eWiFiStatus, cMessageString );

            vTaskDelay( testwifiCONNECTION_DELAY );

            xIsConnected = WIFI_IsConnected();
            TEST_WIFI_ASSERT_REQUIRED_API_MSG(
                pdTRUE == xIsConnected, xIsConnected,
                ( "API is violated, we must connect to the new network." ) );

            /* Perform the round-trip test to verify we are actually connected.
             * The client credential network is the network expected to have the
             * echo server, since the tcp tests use that network. */
            xRoundTripResults = prvRoundTripTest();

            if( xRoundTripResults == pdFAIL )
            {
                snprintf( cMessageString, xMessageStringLength,
                          "Wi-Fi API claims to be connected to %s, but round "
                          "trip test on iteration %d failed.\r\n",
                          xTestNetworkParams.pcSSID, ( int ) ulIndex );
                TEST_FAIL_MESSAGE( cMessageString );
            }

            RETRY_EXPONENTIAL( eWiFiStatus = WIFI_ConnectAP( &xClientNetworkParams ),
                               eWiFiSuccess, ulInitialRetryPeriodMs, xMaxRetries );

            snprintf( cMessageString, xMessageStringLength,
                      "Could not connect to %s on iteration %d after %d "
                      "retries. Status was %d.",
                      xClientNetworkParams.pcSSID, ( int ) ulIndex, ( int ) xMaxRetries,
                      eWiFiStatus );
            TEST_WIFI_ASSERT_REQUIRED_API_MSG(
                eWiFiStatus == eWiFiSuccess, eWiFiStatus, cMessageString );

            vTaskDelay( testwifiCONNECTION_DELAY );

            xIsConnected = WIFI_IsConnected();
            TEST_WIFI_ASSERT_REQUIRED_API_MSG(
                pdTRUE == xIsConnected, xIsConnected,
                ( "API is violated, we must connect to the new network." ) );

            /* Perform the round-trip test to verify we are actually connected. The
             * client credential network is the network expected to have the echo
             * server, since the tcp tests use that network. */
            xRoundTripResults = prvRoundTripTest();

            if( xRoundTripResults == pdFAIL )
            {
                snprintf( cMessageString, xMessageStringLength,
                          "Wi-Fi API claims to be connected to %s, but round "
                          "trip test on iteration %lu failed.\r\n",
                          xClientNetworkParams.pcSSID,
                          ( long unsigned int ) ulIndex );
                TEST_FAIL_MESSAGE( cMessageString );
            }
        }
    }
    else
    {
        TEST_FAIL();
    }
}

/**
 * @brief Connection loop task. This function will connect then disconnect
 * checking for the thread-safety of WIFI_ConnectAP() and WIFI_Disconnect().
 */
static void prvConnectionTask( void * pvParameters )
{
    WIFIReturnCode_t xWiFiConnectStatus;
    uint32_t ulIndex;
    BaseType_t xIsConnected;
    BaseType_t xRoundTripResults;
    WIFINetworkParams_t xClientNetworkParams = { 0 };
    WIFINetworkParams_t xTestNetworkParams = { 0 };
    testwifiTaskParams_t * pxTaskParams;

    /* Set the network parameters. */
    prvSetClientNetworkParameters( &xClientNetworkParams );
    prvSetTestNetworkParameters( &xTestNetworkParams );

    /* Initialize to failure and set to success after the connection loop is
     * complete. */
    pxTaskParams = ( testwifiTaskParams_t * ) ( pvParameters );
    pxTaskParams->xWiFiStatus = eWiFiFailure;
    memset( pxTaskParams->cStatusMsg, 0, sizeof( pxTaskParams->cStatusMsg ) );

    for( ulIndex = 0; ulIndex < testwifiCONNECTION_LOOP_TIMES; ulIndex++ )
    {
        /* Connect to the test network. */
        xWiFiConnectStatus = WIFI_ConnectAP( &xTestNetworkParams );

        if( xWiFiConnectStatus != eWiFiSuccess )
        {
            snprintf( pxTaskParams->cStatusMsg,
                      sizeof( pxTaskParams->cStatusMsg ),
                      "Task %d failed to connect to the AP %s with error code %d.\r\n",
                      pxTaskParams->usTaskId,
                      xTestNetworkParams.pcSSID,
                      xWiFiConnectStatus );
            configPRINTF( ( pxTaskParams->cStatusMsg ) );
            break;
        }

        /* Delay. */
        vTaskDelay( testwifiCONNECTION_DELAY );

        /* Connect to the client credential network, where the echo server is
         * attached. */
        xWiFiConnectStatus = WIFI_ConnectAP( &xClientNetworkParams );

        if( xWiFiConnectStatus != eWiFiSuccess )
        {
            snprintf( pxTaskParams->cStatusMsg,
                      sizeof( pxTaskParams->cStatusMsg ),
                      "Task %d failed to connect to the AP %s with error code %d.\r\n",
                      pxTaskParams->usTaskId, xClientNetworkParams.pcSSID,
                      xWiFiConnectStatus );
            configPRINTF( ( pxTaskParams->cStatusMsg ) );
            break;
        }

        /* Delay. */
        vTaskDelay( testwifiCONNECTION_DELAY );

        /* Wait for the other tasks to finish connecting. */
        if( ( xTaskConnectDisconnectSyncEventGroupHandle != NULL ) &&
<<<<<<< HEAD
            xEventGroupSync(
                xTaskConnectDisconnectSyncEventGroupHandle,
                ( 0x1
                    << pxTaskParams->usTaskId ), /* Set our task ID when we are done. */
                testwifiTASK_FINISH_MASK,        /* Wait for both our task and the other
                                                  * task. */
                testwifiTASK_SYNC_TIMEOUT ) != testwifiTASK_FINISH_MASK )
=======
            ( xEventGroupSync(
                  xTaskConnectDisconnectSyncEventGroupHandle,
                  ( 0x1
                      << pxTaskParams->usTaskId ), /* Set our task ID when we are done. */
                  testwifiTASK_FINISH_MASK,        /* Wait for both our task and the other
                                                    * task. */
                  testwifiTASK_SYNC_TIMEOUT ) != testwifiTASK_FINISH_MASK ) )
>>>>>>> a79a2bd6
        {
            snprintf( pxTaskParams->cStatusMsg,
                      sizeof( pxTaskParams->cStatusMsg ),
                      "Task %d timeout waiting for the other task to finish "
                      "connection.\r\n",
                      pxTaskParams->usTaskId );

            configPRINTF( ( pxTaskParams->cStatusMsg ) );
            break;
        }

        /* Check that we are indicated as connected. */
        xIsConnected = WIFI_IsConnected();

        if( xIsConnected == pdFALSE )
        {
            configPRINTF(
                ( "Task %d indicates from WIFI_IsConnected() that it is not "
                  "connected.\r\n",
                  pxTaskParams->usTaskId ) );
            break;
        }

        /* Attempt a round trip test to verify connection. */
        xRoundTripResults = prvRoundTripTest();

        if( xRoundTripResults == pdFALSE )
        {
            snprintf( pxTaskParams->cStatusMsg,
                      sizeof( pxTaskParams->cStatusMsg ),
                      "Task %d failed the round-trip test after connect.\r\n",
                      pxTaskParams->usTaskId );
            configPRINTF( ( pxTaskParams->cStatusMsg ) );
            break;
        }

        /* Wait for the other tasks before moving on to disconnecting. */
        if( ( xTaskConnectDisconnectSyncEventGroupHandle != NULL ) &&
<<<<<<< HEAD
            xEventGroupSync(
                xTaskConnectDisconnectSyncEventGroupHandle, /* The event group used
                                                             * for the rendezvous.
                                                             */
                ( 0x1
                    << pxTaskParams->usTaskId ),            /* Set our task ID when we are done. */
                testwifiTASK_FINISH_MASK,                   /* Wait for both our task and the other
                                                             * task. */
                testwifiTASK_SYNC_TIMEOUT ) != testwifiTASK_FINISH_MASK )
=======
            ( xEventGroupSync(
                  xTaskConnectDisconnectSyncEventGroupHandle, /* The event group used
                                                               * for the rendezvous.
                                                               */
                  ( 0x1
                      << pxTaskParams->usTaskId ),            /* Set our task ID when we are done. */
                  testwifiTASK_FINISH_MASK,                   /* Wait for both our task and the other
                                                               * task. */
                  testwifiTASK_SYNC_TIMEOUT ) != testwifiTASK_FINISH_MASK ) )
>>>>>>> a79a2bd6
        {
            snprintf( pxTaskParams->cStatusMsg,
                      sizeof( pxTaskParams->cStatusMsg ),
                      "Task %d timeout waiting for the other task to finish round-trip "
                      "test after connect.\r\n",
                      pxTaskParams->usTaskId );
            configPRINTF( ( pxTaskParams->cStatusMsg ) );
            break;
        }

        /* ---------------------------------------------------------------------------------------
         */

        /* Disconnect. */
        xWiFiConnectStatus = WIFI_Disconnect();

        if( xWiFiConnectStatus != eWiFiSuccess )
        {
            configPRINTF( ( "Task %d failed to disconnect with Wi-Fi error code %d\r\n",
                            pxTaskParams->usTaskId, xWiFiConnectStatus ) );
            break;
        }

        /* Delay. */
        vTaskDelay( testwifiCONNECTION_DELAY );

        /* Wait for the other tasks. */
        if( ( xTaskConnectDisconnectSyncEventGroupHandle != NULL ) &&
<<<<<<< HEAD
            xEventGroupSync(
                xTaskConnectDisconnectSyncEventGroupHandle,
                ( 0x1
                    << pxTaskParams->usTaskId ), /* Set our task ID when we are done. */
                testwifiTASK_FINISH_MASK,        /* Wait for both our task and the other
                                                  * task. */
                testwifiTASK_SYNC_TIMEOUT ) != testwifiTASK_FINISH_MASK )
=======
            ( xEventGroupSync(
                  xTaskConnectDisconnectSyncEventGroupHandle,
                  ( 0x1
                      << pxTaskParams->usTaskId ), /* Set our task ID when we are done. */
                  testwifiTASK_FINISH_MASK,        /* Wait for both our task and the other
                                                    * task. */
                  testwifiTASK_SYNC_TIMEOUT ) != testwifiTASK_FINISH_MASK ) )
>>>>>>> a79a2bd6
        {
            snprintf( pxTaskParams->cStatusMsg,
                      sizeof( pxTaskParams->cStatusMsg ),
                      "Task %d timeout waiting for the other task to finish "
                      "disconnection.\r\n",
                      pxTaskParams->usTaskId );
            configPRINTF( ( pxTaskParams->cStatusMsg ) );
            break;
        }

        /* Are we disconnected? */
        xIsConnected = WIFI_IsConnected();

        if( xIsConnected == pdTRUE )
        {
            snprintf( pxTaskParams->cStatusMsg,
                      sizeof( pxTaskParams->cStatusMsg ),
                      "Task %d returned eWiFiSuccess from WIFI_Disconnect(), but is not "
                      "disconnected.\r\n",
                      pxTaskParams->usTaskId );
            configPRINTF( ( pxTaskParams->cStatusMsg ) );
            break;
        }

        /* Perform a round-trip test to ensure we are NOT connected. */
        xRoundTripResults = prvRoundTripTest();

        if( xRoundTripResults == pdPASS )
        {
            snprintf( pxTaskParams->cStatusMsg,
                      sizeof( pxTaskParams->cStatusMsg ),
                      "Task %d completed the round-trip test after supposedly "
                      "disconnecting.\r\n",
                      pxTaskParams->usTaskId );
            configPRINTF( ( pxTaskParams->cStatusMsg ) );
            break;
        }

        /* Wait for the other tasks. */
        if( ( xTaskConnectDisconnectSyncEventGroupHandle != NULL ) &&
<<<<<<< HEAD
            xEventGroupSync(
                xTaskConnectDisconnectSyncEventGroupHandle,
                ( 0x1
                    << pxTaskParams->usTaskId ), /* Set our task ID when we are done. */
                testwifiTASK_FINISH_MASK,        /* Wait for both our task and the other
                                                  * task. */
                testwifiTASK_SYNC_TIMEOUT ) != testwifiTASK_FINISH_MASK )
=======
            ( xEventGroupSync(
                  xTaskConnectDisconnectSyncEventGroupHandle,
                  ( 0x1
                      << pxTaskParams->usTaskId ), /* Set our task ID when we are done. */
                  testwifiTASK_FINISH_MASK,        /* Wait for both our task and the other
                                                    * task. */
                  testwifiTASK_SYNC_TIMEOUT ) != testwifiTASK_FINISH_MASK ) )
>>>>>>> a79a2bd6
        {
            snprintf( pxTaskParams->cStatusMsg,
                      sizeof( pxTaskParams->cStatusMsg ),
                      "Task %d timeout waiting for the other task to finish the round "
                      "trip after disconnect.\r\n",
                      pxTaskParams->usTaskId );
            configPRINTF( ( pxTaskParams->cStatusMsg ) );
            break;
        }
    }

    /* If the loop was completed without breaking, the task succeeded. */
    if( ulIndex >= testwifiCONNECTION_LOOP_TIMES )
    {
        pxTaskParams->xWiFiStatus = eWiFiSuccess;
    }

    /* Flag that the task is done. */
    if( xTaskFinishEventGroupHandle != NULL )
    {
        xEventGroupSetBits( xTaskFinishEventGroupHandle,
<<<<<<< HEAD
                        ( 1 << pxTaskParams->usTaskId ) );
=======
                            ( 1 << pxTaskParams->usTaskId ) );
>>>>>>> a79a2bd6
    }

    vTaskDelete( NULL ); /* Delete this task. */
}

/**
 * @brief Spawn two threads to connect and disconnect at the same time. This is
 * to verify thread safety in the Wi-Fi driver API.
 */
TEST( Full_WiFi, AFQP_WiFiSeperateTasksConnectingAndDisconnectingAtOnce )
{
    BaseType_t xTaskCreateResult;
    char cBuffer[ 256 ];
    int16_t sBufferLength = 256;
    testwifiTaskParams_t xTaskParams[ testwifiNUM_TASKS ];
    uint16_t usIndex;
    uint32_t ulResultEventMask;

    if( TEST_PROTECT() )
    {
        /* Create an event group for tasks finishing testing. */
        xTaskFinishEventGroupHandle = xEventGroupCreate();
        configASSERT( xTaskFinishEventGroupHandle != NULL );

        /* Even group for task connection and disconnection synchronization. */
        xTaskConnectDisconnectSyncEventGroupHandle = xEventGroupCreate();
        configASSERT( xTaskConnectDisconnectSyncEventGroupHandle != NULL );

        /* Create the task that connect at the same time. */
        for( usIndex = 0; usIndex < testwifiNUM_TASKS; usIndex++ )
        {
            xTaskParams[ usIndex ].usTaskId = usIndex;
            xTaskParams[ usIndex ].xWiFiStatus = eWiFiFailure;
            xTaskCreateResult = xTaskCreate(
                prvConnectionTask, "WiFiConnectionTask", testwifiTASK_STACK_SIZE,
                &xTaskParams[ usIndex ], testwifiTASK_PRIORITY,
                &( xTaskParams[ usIndex ].xTaskHandle ) );

            if( xTaskCreateResult != pdPASS )
            {
                configPRINTF(
                    ( "Wi-Fi connection task %d creation failed.\r\n", usIndex ) );
            }

            TEST_ASSERT_EQUAL_INT32( pdPASS, xTaskCreateResult );
        }

        /* Wait for all of the tasks to finish. */
        ulResultEventMask = xEventGroupWaitBits(
            xTaskFinishEventGroupHandle, testwifiTASK_FINISH_MASK, pdTRUE, pdTRUE,
            testwifiMULTITASK_TEST_TIMEOUT );

        if( ulResultEventMask != testwifiTASK_FINISH_MASK )
        {
            configPRINTF(
                ( "Timed out waiting for all connection/disconnection tasks to "
                  "finish.\r\n" ) );
        }

        /* Check the task status and assert test results. */
        for( usIndex = 0; usIndex < testwifiNUM_TASKS; usIndex++ )
        {
            snprintf( cBuffer, sBufferLength, "Task %d failed.\r\n", usIndex );
            TEST_WIFI_ASSERT_REQUIRED_API_MSG(
                xTaskParams[ usIndex ].xWiFiStatus == eWiFiSuccess,
                xTaskParams[ usIndex ].xWiFiStatus, cBuffer );
        }
    }
    else
    {
        TEST_FAIL();
    }

    /* Clean up the task finish event group. */
    if( xTaskFinishEventGroupHandle != NULL )
    {
        vEventGroupDelete( xTaskFinishEventGroupHandle );
        xTaskFinishEventGroupHandle = NULL;
    }

    /* Clean up the connection and disconnection sync event groups. */
    if( xTaskConnectDisconnectSyncEventGroupHandle != NULL )
    {
        vEventGroupDelete( xTaskConnectDisconnectSyncEventGroupHandle );
        xTaskConnectDisconnectSyncEventGroupHandle = NULL;
    }
}<|MERGE_RESOLUTION|>--- conflicted
+++ resolved
@@ -55,11 +55,7 @@
 #define testwifiCONNECTION_RETRY_DELAY    250
 
 /* The number of times to loop in the WiFiConnectionLoop test. */
-<<<<<<< HEAD
-#define testwifiCONNECTION_LOOP_TIMES    3
-=======
 #define testwifiCONNECTION_LOOP_TIMES     3
->>>>>>> a79a2bd6
 
 /* The delay in ms between connection and disconnection. This can be configured
  * in aws_test_wifi_config.h for your specific platform. */
@@ -2291,15 +2287,6 @@
 
         /* Wait for the other tasks to finish connecting. */
         if( ( xTaskConnectDisconnectSyncEventGroupHandle != NULL ) &&
-<<<<<<< HEAD
-            xEventGroupSync(
-                xTaskConnectDisconnectSyncEventGroupHandle,
-                ( 0x1
-                    << pxTaskParams->usTaskId ), /* Set our task ID when we are done. */
-                testwifiTASK_FINISH_MASK,        /* Wait for both our task and the other
-                                                  * task. */
-                testwifiTASK_SYNC_TIMEOUT ) != testwifiTASK_FINISH_MASK )
-=======
             ( xEventGroupSync(
                   xTaskConnectDisconnectSyncEventGroupHandle,
                   ( 0x1
@@ -2307,7 +2294,6 @@
                   testwifiTASK_FINISH_MASK,        /* Wait for both our task and the other
                                                     * task. */
                   testwifiTASK_SYNC_TIMEOUT ) != testwifiTASK_FINISH_MASK ) )
->>>>>>> a79a2bd6
         {
             snprintf( pxTaskParams->cStatusMsg,
                       sizeof( pxTaskParams->cStatusMsg ),
@@ -2346,17 +2332,6 @@
 
         /* Wait for the other tasks before moving on to disconnecting. */
         if( ( xTaskConnectDisconnectSyncEventGroupHandle != NULL ) &&
-<<<<<<< HEAD
-            xEventGroupSync(
-                xTaskConnectDisconnectSyncEventGroupHandle, /* The event group used
-                                                             * for the rendezvous.
-                                                             */
-                ( 0x1
-                    << pxTaskParams->usTaskId ),            /* Set our task ID when we are done. */
-                testwifiTASK_FINISH_MASK,                   /* Wait for both our task and the other
-                                                             * task. */
-                testwifiTASK_SYNC_TIMEOUT ) != testwifiTASK_FINISH_MASK )
-=======
             ( xEventGroupSync(
                   xTaskConnectDisconnectSyncEventGroupHandle, /* The event group used
                                                                * for the rendezvous.
@@ -2366,7 +2341,6 @@
                   testwifiTASK_FINISH_MASK,                   /* Wait for both our task and the other
                                                                * task. */
                   testwifiTASK_SYNC_TIMEOUT ) != testwifiTASK_FINISH_MASK ) )
->>>>>>> a79a2bd6
         {
             snprintf( pxTaskParams->cStatusMsg,
                       sizeof( pxTaskParams->cStatusMsg ),
@@ -2395,15 +2369,6 @@
 
         /* Wait for the other tasks. */
         if( ( xTaskConnectDisconnectSyncEventGroupHandle != NULL ) &&
-<<<<<<< HEAD
-            xEventGroupSync(
-                xTaskConnectDisconnectSyncEventGroupHandle,
-                ( 0x1
-                    << pxTaskParams->usTaskId ), /* Set our task ID when we are done. */
-                testwifiTASK_FINISH_MASK,        /* Wait for both our task and the other
-                                                  * task. */
-                testwifiTASK_SYNC_TIMEOUT ) != testwifiTASK_FINISH_MASK )
-=======
             ( xEventGroupSync(
                   xTaskConnectDisconnectSyncEventGroupHandle,
                   ( 0x1
@@ -2411,7 +2376,6 @@
                   testwifiTASK_FINISH_MASK,        /* Wait for both our task and the other
                                                     * task. */
                   testwifiTASK_SYNC_TIMEOUT ) != testwifiTASK_FINISH_MASK ) )
->>>>>>> a79a2bd6
         {
             snprintf( pxTaskParams->cStatusMsg,
                       sizeof( pxTaskParams->cStatusMsg ),
@@ -2452,15 +2416,6 @@
 
         /* Wait for the other tasks. */
         if( ( xTaskConnectDisconnectSyncEventGroupHandle != NULL ) &&
-<<<<<<< HEAD
-            xEventGroupSync(
-                xTaskConnectDisconnectSyncEventGroupHandle,
-                ( 0x1
-                    << pxTaskParams->usTaskId ), /* Set our task ID when we are done. */
-                testwifiTASK_FINISH_MASK,        /* Wait for both our task and the other
-                                                  * task. */
-                testwifiTASK_SYNC_TIMEOUT ) != testwifiTASK_FINISH_MASK )
-=======
             ( xEventGroupSync(
                   xTaskConnectDisconnectSyncEventGroupHandle,
                   ( 0x1
@@ -2468,7 +2423,6 @@
                   testwifiTASK_FINISH_MASK,        /* Wait for both our task and the other
                                                     * task. */
                   testwifiTASK_SYNC_TIMEOUT ) != testwifiTASK_FINISH_MASK ) )
->>>>>>> a79a2bd6
         {
             snprintf( pxTaskParams->cStatusMsg,
                       sizeof( pxTaskParams->cStatusMsg ),
@@ -2490,11 +2444,7 @@
     if( xTaskFinishEventGroupHandle != NULL )
     {
         xEventGroupSetBits( xTaskFinishEventGroupHandle,
-<<<<<<< HEAD
-                        ( 1 << pxTaskParams->usTaskId ) );
-=======
                             ( 1 << pxTaskParams->usTaskId ) );
->>>>>>> a79a2bd6
     }
 
     vTaskDelete( NULL ); /* Delete this task. */
