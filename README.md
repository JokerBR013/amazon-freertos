--- conflicted
+++ resolved
@@ -82,11 +82,7 @@
     * [Getting Started Guide](https://docs.aws.amazon.com/freertos/latest/userguide/getting_started_nordic.html)  
 16. **Nuvoton** - [NuMaker-IoT-M487](https://direct.nuvoton.com/en/numaker-iot-m487)
     * [Getting Started Guide](https://docs.aws.amazon.com/freertos/latest/userguide/getting-started-nuvoton-m487.html)
-<<<<<<< HEAD
-16. **Windows Simulator** - To evaluate FreeRTOS without using MCU-based hardware, you can use the Windows Simulator.
-=======
 17. **Windows Simulator** - To evaluate FreeRTOS without using MCU-based hardware, you can use the Windows Simulator.
->>>>>>> ae732b2e
     * Requirements: Microsoft Windows 7 or newer, with at least a dual core and a hard-wired Ethernet connection
     * [Getting Started Guide](https://docs.aws.amazon.com/freertos/latest/userguide/getting_started_windows.html)
     * IDE: [Visual Studio Community Edition](https://www.visualstudio.com/downloads/)
